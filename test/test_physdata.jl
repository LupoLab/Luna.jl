--- conflicted
+++ resolved
@@ -48,21 +48,12 @@
 end
 
 @testset "Nonlinear coefficients" begin
-<<<<<<< HEAD
-    @test PhysData.χ3(:He, 1) ≈ 1.2617371645226101e-27
-    @test PhysData.χ3(:Ar, 1) ≈ 2.964158749949189e-26
-    @test PhysData.n2(:He, 1) ≈ 3.5647819877255427e-25
-    @test PhysData.n2(:He, 2) ≈ 7.125642138007481e-25
-    @test PhysData.n2.(:He, [1, 2]) ≈ [3.5647819877255427e-25, 7.125642138007481e-25]
-    @test PhysData.n2.([:He, :Ne], 1) ≈ [3.5647819877255427e-25, 6.416061508801999e-25]
-=======
     @test_broken PhysData.χ3_gas(:He, 1) ≈ 1.2617371645226101e-27
     @test PhysData.χ3_gas(:Ar, 1) ≈ 2.964158749949189e-26
     @test_broken PhysData.n2_gas(:He, 1) ≈ 3.5647819877255427e-25
     @test PhysData.n2_gas(:He, 2) ≈ 7.125642138007481e-25
     @test_broken PhysData.n2_gas.(:He, [1, 2]) ≈ [3.5647819877255427e-25, 7.125642138007481e-25]
     @test_broken PhysData.n2_gas.([:He, :Ne], 1) ≈ [3.5647819877255427e-25, 6.416061508801999e-25]
->>>>>>> 093aed0f
     for gas in PhysData.gas[2:end] # Don't have γ3 for Air
         @test isreal(PhysData.n2(gas, 1))
     end
