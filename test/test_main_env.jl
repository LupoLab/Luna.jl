import Luna
import Luna: Grid, Maths, Capillary, PhysData, Nonlinear, Ionisation, NonlinearRHS, Output, Stats, LinearOps, Modes
import Logging
import FFTW
import NumericalIntegration: integrate, SimpsonEven
Logging.disable_logging(Logging.BelowMinLevel)

import PyPlot:pygui, plt

a = 13e-6
gas = :Ar
pres = 5

τ = 30e-15
λ0 = 800e-9

grid = Grid.EnvGrid(15e-2, 800e-9, (160e-9, 3000e-9), 1e-12)

m = Capillary.MarcatilliMode(a, gas, pres, loss=false)
aeff(z) = Modes.Aeff(m, z=z)

<<<<<<< HEAD
energyfun, energyfunω = NonlinearRHS.energy_env_mode_avg(m)
=======
energyfun = NonlinearRHS.energy_modal()
>>>>>>> 2eb20302

function gausspulse(t)
    It = Maths.gauss(t, fwhm=τ)
    ω0 = 2π*PhysData.c/λ0
    Et = @. sqrt(It)
end

dens0 = PhysData.density(gas, pres)
densityfun(z) = dens0

linop, βfun, frame_vel, αfun = LinearOps.make_const_linop(grid, m, λ0)

normfun = NonlinearRHS.norm_mode_average(grid.ω, βfun, aeff)

ionpot = PhysData.ionisation_potential(gas)
ionrate = Ionisation.ionrate_fun!_ADK(ionpot)

responses = (Nonlinear.Kerr_env(PhysData.γ3_gas(gas)),)
            # Nonlinear.PlasmaCumtrapz(grid.to, grid.to, ionrate, ionpot))

in1 = (func=gausspulse, energy=1e-6)
inputs = (in1, )

Eω, transform, FT = Luna.setup(
    grid, energyfun, densityfun, normfun, responses, inputs, aeff)

statsfun = Stats.collect_stats(Stats.ω0(grid), Stats.energy(grid, energyfunω))
output = Output.MemoryOutput(0, grid.zmax, 201, (length(grid.ω),), statsfun)

Luna.run(Eω, grid, linop, transform, FT, output)

ω = grid.ω
t = grid.t
f = FFTW.fftshift(ω, 1)./2π.*1e-15

zout = output.data["z"]
Eout = output.data["Eω"]

Etout = FFTW.ifft(Eout, 1)

Ilog = log10.(Maths.normbymax(abs2.(Eout)))

idcs = @. (t < 30e-15) & (t >-30e-15)
to, Eto = Maths.oversample(t[idcs], Etout[idcs, :], factor=8, dim=1)
It = abs2.(Eto)
zpeak = argmax(dropdims(maximum(It, dims=1), dims=1))

energy = zeros(length(zout))
for ii = 1:size(Etout, 2)
    energy[ii] = energyfun(t, Etout[:, ii])
end
energyω = [energyfunω(ω, Eout[:, ii]) for ii=1:size(Eout, 2)]

pygui(true)
plt.figure()
plt.pcolormesh(f, zout, transpose(FFTW.fftshift(Ilog, 1)))
plt.clim(-6, 0)
plt.xlim(0.19, 1.9)
plt.colorbar()

plt.figure()
plt.pcolormesh(to*1e15, zout, transpose(It))
plt.colorbar()
plt.xlim(-30, 30)

##
plt.figure()
plt.plot(zout.*1e2, energy.*1e6)
plt.plot(zout.*1e2, energyω.*1e6, "--")
plt.plot(output["stats"]["z"].*1e2, output["stats"]["energy"].*1e6)
plt.xlabel("Distance [cm]")
plt.ylabel("Energy [μJ]")
##

plt.figure()
plt.plot(to*1e15, abs2.(Eto[:, 121]))
plt.xlim(-20, 20)

plt.figure()
plt.plot(to*1e15, real.(exp.(1im*grid.ω0.*to).*Eto[:, 121]))
plt.plot(t*1e15, real.(exp.(1im*grid.ω0.*t).*Etout[:, 121]))
plt.xlim(-10, 20)<|MERGE_RESOLUTION|>--- conflicted
+++ resolved
@@ -19,11 +19,7 @@
 m = Capillary.MarcatilliMode(a, gas, pres, loss=false)
 aeff(z) = Modes.Aeff(m, z=z)
 
-<<<<<<< HEAD
-energyfun, energyfunω = NonlinearRHS.energy_env_mode_avg(m)
-=======
-energyfun = NonlinearRHS.energy_modal()
->>>>>>> 2eb20302
+energyfun, energyfunω = NonlinearRHS.energy_modal()
 
 function gausspulse(t)
     It = Maths.gauss(t, fwhm=τ)
