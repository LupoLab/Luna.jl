import Test: @test, @test_throws, @testset
import Logging: @info

testdir = dirname(@__FILE__)

import Luna: set_fftw_mode
set_fftw_mode(:estimate)

@testset "All" begin

@testset "Maths" begin
    @info("================= test_maths.jl")
    include(joinpath(testdir, "test_maths.jl"))
end

@testset "PhysData" begin
    @info("================= test_physdata.jl")
    include(joinpath(testdir, "test_physdata.jl"))
end

@testset "Capillary" begin
    @info("================= test_capillary.jl")
    include(joinpath(testdir, "test_capillary.jl"))
end

@testset "Rectangular Modes" begin
    @info("================= test_rect_modes.jl")
    include(joinpath(testdir, "test_rect_modes.jl"))
end

@testset "ODE Solver" begin
    @info("================= test_rk45.jl")
    include(joinpath(testdir, "test_rk45.jl"))
end

@testset "Ionisation" begin
    @info("================= test_ionisation.jl")
    include(joinpath(testdir, "test_ionisation.jl"))
end

@testset "Output" begin
    @info("================= test_output.jl")
    include(joinpath(testdir, "test_output.jl"))
end

@testset "Multimode" begin
    @info("================= test_multimode.jl")
    include(joinpath(testdir, "test_multimode.jl"))
end

@testset "Polarisation" begin
    @info("================= test_polarisation.jl")
    include(joinpath(testdir, "test_polarisation.jl"))
    @info("================= test_polarisation_field.jl")
    include(joinpath(testdir, "test_polarisation_field.jl"))
    @info("================= test_polarisation_env.jl")
    include(joinpath(testdir, "test_polarisation_env.jl"))
end

@testset "Tools" begin
    @info("================= test_tools.jl")
    include(joinpath(testdir, "test_tools.jl"))
end

@testset "Utils" begin
    @info("================= test_utils.jl")
    include(joinpath(testdir, "test_utils.jl"))
end

@testset "Gradients" begin
    @info("================= test_gradient.jl")
    include(joinpath(testdir, "test_gradient.jl"))
end

@testset "Tapers" begin
    @info("================= test_tapers.jl")
    include(joinpath(testdir, "test_tapers.jl"))
end

@testset "Scans" begin
    @info("================= test_scans.jl")
    include(joinpath(testdir, "test_scans.jl"))
end

@testset "Raman" begin
    @info("================= test_raman.jl")
    include(joinpath(testdir, "test_raman.jl"))
end

@testset "Kerr" begin
    @info("================= test_kerr.jl")
    include(joinpath(testdir, "test_kerr.jl"))
end

@testset "LinearOps" begin
    @info("================= test_linops.jl")
    include(joinpath(testdir, "test_linops.jl"))
end

@testset "Modes" begin
    @info("================= test_modes.jl")
    include(joinpath(testdir, "test_modes.jl"))
end

@testset "Radial Propagation" begin
    @info("================= test_radial.jl")
    include(joinpath(testdir, "test_radial.jl"))
end

@testset "Full 3D Propagation" begin
    @info("================= test_full_freespace.jl")
    include(joinpath(testdir, "test_full_freespace.jl"))
end

@testset "Antiresonant modes" begin
    @info("================= test_antiresonant.jl")
    include(joinpath(testdir, "test_antiresonant.jl"))
end

@testset "Fields" begin
    @info("================= test_fields.jl")
    include(joinpath(testdir, "test_fields.jl"))
end

@testset "Processing" begin
    @info("================= test_processing.jl")
    include(joinpath(testdir, "test_processing.jl"))
end

@testset "Vector plasma" begin
    @info("================= test_vectorplasma.jl")
    include(joinpath(testdir, "test_vectorplasma.jl"))
end

<<<<<<< HEAD
@testset "Statistics" begin
    @info("================= test_stats.jl")
    include(joinpath(testdir, "test_stats.jl"))
end

=======
@testset "Gas mixtures" begin
    @info("================= test_mixtures.jl")
    include(joinpath(testdir, "test_mixtures.jl"))
end

@testset "Interface" begin
    @info("================= test_interface.jl")
    include(joinpath(testdir, "test_interface.jl"))
end


>>>>>>> 79fba6fd
end<|MERGE_RESOLUTION|>--- conflicted
+++ resolved
@@ -132,13 +132,11 @@
     include(joinpath(testdir, "test_vectorplasma.jl"))
 end
 
-<<<<<<< HEAD
 @testset "Statistics" begin
     @info("================= test_stats.jl")
     include(joinpath(testdir, "test_stats.jl"))
 end
 
-=======
 @testset "Gas mixtures" begin
     @info("================= test_mixtures.jl")
     include(joinpath(testdir, "test_mixtures.jl"))
@@ -150,5 +148,4 @@
 end
 
 
->>>>>>> 79fba6fd
 end