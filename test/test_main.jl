import Luna
import Luna: Grid, Maths, Capillary, PhysData, Nonlinear, Ionisation, Modes
import Logging
import FFTW
import NumericalIntegration: integrate, SimpsonEven
Logging.disable_logging(Logging.BelowMinLevel)

import DSP.Unwrap: unwrap

import PyPlot:pygui, plt

a = 13e-6
gas = :Ar
pres = 5

τ = 30e-15
λ0 = 800e-9

grid = Grid.RealGrid(15e-2, 800e-9, (160e-9, 3000e-9), 1e-12)

<<<<<<< HEAD
energyfun = Modes.energy_mode_avg(Capillary.Aeff(a, 1, 1, :HE))
=======
m = Capillary.MarcatilliMode(a, gas, pres)

energyfun = Modes.energy_mode_avg(m)
>>>>>>> 14bcb730

function gausspulse(t)
    It = Maths.gauss(t, fwhm=τ)
    ω0 = 2π*PhysData.c/λ0
    Et = @. sqrt(It)*cos(ω0*t)
end

β1const = Capillary.dispersion(m, 1; λ=λ0)
βconst = zero(grid.ω)
βconst[2:end] = Capillary.β(m, grid.ω[2:end])
βconst[1] = 1
βfun(ω, m, n, z) = βconst
frame_vel(z) = 1/β1const
αfun(ω, m, n, z) = log(10)/10 * 2

dens0 = PhysData.density(gas, pres)
densityfun(z) = dens0

normfun = Modes.norm_mode_average(grid.ω, βfun)

transform = Modes.trans_mode_avg(grid)

ionpot = PhysData.ionisation_potential(gas)
ionrate = Ionisation.ionrate_fun!_ADK(ionpot)

responses = (Nonlinear.Kerr_field(PhysData.γ3_gas(gas)),
             Nonlinear.PlasmaCumtrapz(grid.to, grid.to, ionrate, ionpot))

in1 = (func=gausspulse, energy=1e-6, m=1, n=1)
inputs = (in1, )


x = Array{Float64}(undef, length(grid.t))
FT = FFTW.plan_rfft(x, 1, flags=FFTW.MEASURE)

Eω = Luna.make_init(grid, inputs, energyfun, FT)

linop = Luna.make_linop(grid, βfun, αfun, frame_vel)
zout, Eout = Luna.run(Eω, grid, linop, normfun, densityfun, inputs, responses, transform, FT)

ω = grid.ω
t = grid.t

Etout = FFTW.irfft(Eout, length(grid.t), 1)

Ilog = log10.(Maths.normbymax(abs2.(Eout)))

idcs = @. (t < 30e-15) & (t >-30e-15)
to, Eto = Maths.oversample(t[idcs], Etout[idcs, :], factor=16)
It = abs2.(Maths.hilbert(Eto))
Itlog = log10.(Maths.normbymax(It))
zpeak = argmax(dropdims(maximum(It, dims=1), dims=1))

Et = Maths.hilbert(Etout)
energy = zeros(length(zout))
for ii = 1:size(Etout, 2)
    energy[ii] = energyfun(t, Etout[:, ii], 1, 1)
end

pygui(true)
plt.figure()
plt.pcolormesh(ω./2π.*1e-15, zout, transpose(Ilog))
plt.clim(-6, 0)
plt.colorbar()

plt.figure()
plt.pcolormesh(to*1e15, zout, transpose(It))
plt.colorbar()
plt.xlim(-30, 30)

plt.figure()
plt.plot(zout.*1e2, energy.*1e6)
plt.xlabel("Distance [cm]")
plt.ylabel("Energy [μJ]")

plt.figure()
plt.plot(to*1e15, Eto[:, 121])
plt.xlim(-20, 20)<|MERGE_RESOLUTION|>--- conflicted
+++ resolved
@@ -18,13 +18,9 @@
 
 grid = Grid.RealGrid(15e-2, 800e-9, (160e-9, 3000e-9), 1e-12)
 
-<<<<<<< HEAD
-energyfun = Modes.energy_mode_avg(Capillary.Aeff(a, 1, 1, :HE))
-=======
 m = Capillary.MarcatilliMode(a, gas, pres)
 
 energyfun = Modes.energy_mode_avg(m)
->>>>>>> 14bcb730
 
 function gausspulse(t)
     It = Maths.gauss(t, fwhm=τ)
