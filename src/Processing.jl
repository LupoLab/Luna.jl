--- conflicted
+++ resolved
@@ -564,16 +564,12 @@
 function getEt(grid::AbstractGrid, output::AbstractOutput, zslice;
                trange=nothing, oversampling=4, bandpass=nothing, FTL=false)
     t = grid.t
-<<<<<<< HEAD
-    Eω = window_maybe(grid.ω, output["Eω"], bandpass)
+    zidx = nearest_z(output, zslice)
+    Eω = window_maybe(grid.ω, output["Eω", .., zidx], bandpass)
     if FTL
         τ = length(grid.t) * (grid.t[2] - grid.t[1])/2
         Eω .= abs.(Eω) .* exp.(-1im .* grid.ω .* τ)
     end
-=======
-    zidx = nearest_z(output, zslice)
-    Eω = window_maybe(grid.ω, output["Eω", .., zidx], bandpass)
->>>>>>> e53c5f10
     Etout = envelope(grid, Eω)
     if isnothing(trange)
         idcs = 1:length(t)
