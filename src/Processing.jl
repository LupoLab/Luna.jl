--- conflicted
+++ resolved
@@ -1,16 +1,9 @@
 module Processing
 import FFTW
-<<<<<<< HEAD
 import Luna: Maths, Fields, PhysData
-import Luna.PhysData: wlfreq
-import Luna.Grid: RealGrid, EnvGrid
-import DSP
-=======
-import Luna: Maths, Fields
 import Luna.PhysData: wlfreq, c
 import Luna.Grid: AbstractGrid, RealGrid, EnvGrid, from_dict
 import Luna.Output: AbstractOutput
->>>>>>> 5e57ae19
 
 """
     arrivaltime(grid, Eω; bandpass=nothing, method=:moment, oversampling=1)
@@ -131,7 +124,6 @@
     out
 end
 
-<<<<<<< HEAD
 "Square window centred at `x0` with full width `xfw`"
 function swin(x, x0, xfw)
     abs(x - x0) < xfw/2 ? 1.0 : 0.0
@@ -315,7 +307,6 @@
     end
 end
 
-=======
 """
     ωwindow_λ(ω, λlims; winwidth=:auto)
 
@@ -539,6 +530,5 @@
 """
 nearest_z(output, z::Number) = [argmin(abs.(output["z"] .- z))]
 nearest_z(output, z) = [argmin(abs.(output["z"] .- zi)) for zi in z]
->>>>>>> 5e57ae19
 
 end