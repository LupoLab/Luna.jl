module Processing
import FFTW
<<<<<<< HEAD
import Luna: Maths, Fields
import Luna.PhysData: wlfreq
import Luna.Grid: RealGrid, EnvGrid
import Peaks
=======
import DSP
import Luna: Maths, Fields, PhysData
import Luna.PhysData: wlfreq, c
import Luna.Grid: AbstractGrid, RealGrid, EnvGrid, from_dict
import Luna.Output: AbstractOutput
>>>>>>> 9974d372

"""
    arrivaltime(grid, Eω; bandpass=nothing, method=:moment, oversampling=1)

Extract the arrival time of the pulse in the wavelength limits `λlims`.

# Arguments
- `bandpass` : method to bandpass the field if required. See [`window_maybe`](@ref)
- `method::Symbol` : `:moment` to use 1st moment to extract arrival time, `:peak` to use
                    the time of peak power
- `oversampling::Int` : If >1, oversample the time-domain field before extracting delay
"""
function arrivaltime(grid::AbstractGrid, Eω;
                     bandpass=nothing, method=:moment, oversampling=1)
    to, Eto = getEt(grid, Eω; oversampling=oversampling, bandpass=bandpass)
    arrivaltime(to, abs2.(Eto); method=method)
end

function arrivaltime(t::AbstractVector, It::AbstractVector; method)
    if method == :moment
        Maths.moment(t, It)
    elseif method == :peak
        t[argmax(It)]
    else
        error("Unknown arrival time method $method")
    end
end

function arrivaltime(t::AbstractVector, It::AbstractArray; method)
    out = Array{Float64, ndims(It)-1}(undef, size(It)[2:end])
    cidcs = CartesianIndices(size(It)[2:end])
    for ii in cidcs
        out[ii] = arrivaltime(t, It[:, ii]; method=method)
    end
    out
end

"""
    time_bandwidth(grid, Eω; bandpass=nothing, oversampling=1)

Extract the time-bandwidth product, after bandpassing if required. The TBP
is defined here as ΔfΔt where Δx is the FWHM of x. (In this definition, the TBP of 
a perfect Gaussian pulse is ≈0.44). If `oversampling` > 1, the time-domain field is
oversampled before extracting the FWHM.
"""
function time_bandwidth(grid, Eω; bandpass=nothing, oversampling=1)
    fwt = fwhm_t(grid, Eω; bandpass=bandpass, oversampling=oversampling)
    fwf = fwhm_f(grid, Eω; bandpass=bandpass)
    fwt.*fwf
end


"""
    fwhm_t(grid::AbstractGrid, Eω; bandpass=nothing, oversampling=1)

Extract the temporal FWHM. If `bandpass` is given, bandpass the field according to `window_maybe`.
If `oversampling` > 1, the  time-domain field is oversampled before extracting the FWHM.
"""
function fwhm_t(grid::AbstractGrid, Eω; bandpass=nothing, oversampling=1)
    to, Eto = getEt(grid, Eω; oversampling=oversampling, bandpass=bandpass)
    fwhm(to, abs2.(Eto))
end


"""
    fwhm_f(grid, Eω::Vector; bandpass=nothing, oversampling=1)

Extract the frequency FWHM. If `bandpass` is given, bandpass the field according to `window_maybe`.
"""
function fwhm_f(grid::AbstractGrid, Eω; bandpass=nothing, oversampling=1)
    Eω = window_maybe(grid.ω, Eω, bandpass)
    f, If = getIω(getEω(grid, Eω)..., :f)
    fwhm(f, If)
end


function fwhm(x, I)
    out = Array{Float64, ndims(I)-1}(undef, size(I)[2:end])
    cidcs = CartesianIndices(size(I)[2:end])
    for ii in cidcs
        out[ii] = fwhm(x, I[:, ii])
    end
    out
end

fwhm(x::Vector, I::Vector) = Maths.fwhm(x, I)

"""
    peakpower(grid, Eω; bandpass=nothing, oversampling=1)

Extract the peak power. If `bandpass` is given, bandpass the field according to `window_maybe`.
"""
function peakpower(grid, Eω; bandpass=nothing, oversampling=1)
    to, Eto = getEt(grid, Eω; oversampling=oversampling, bandpass=bandpass)
    dropdims(maximum(abs2.(Eto); dims=1); dims=1)
end


"""
    energy(grid, Eω; bandpass=nothing)

Extract energy. If `bandpass` is given, bandpass the field according to `window_maybe`.
"""
function energy(grid, Eω; bandpass=nothing)
    Eω = window_maybe(grid.ω, Eω, bandpass)
    _, energyω = Fields.energyfuncs(grid)
    _energy(Eω, energyω)
end

_energy(Eω::Vector, energyω) = energyω(Eω)

function _energy(Eω, energyω)
    out = Array{Float64, ndims(Eω)-1}(undef, size(Eω)[2:end])
    cidcs = CartesianIndices(size(Eω)[2:end])
    for ii in cidcs
        out[ii] = _energy(Eω[:, ii], energyω)
    end
    out
end

"""
<<<<<<< HEAD
    pkfw(x, y, pki; level=0.5, skipnonmono=true, closest=5)

Find the full width of a peak in `y` over `x` centred at index `pki`.

The default `level=0.5` requests the full width at half maximum. Setting `level` to something
different computes the corresponding width. E.g. `level=0.1` for the 10% width. 

`skipnonmono=true` skips peaks which are not monotonically increaing/decreasing before/after the peak.

`closest=5` sets the minimum number of indices for the full width.
"""
function pkfw(x, y, pki; level=0.5, skipnonmono=true, closest=5)
    val = level*y[pki]
    iup = findnext(x -> x < val, y, pki)
    if iup == nothing
        iup = length(x)
    end
    idn = findprev(x -> x < val, y, pki)
    if idn == nothing
        idn = 1
    end
    if skipnonmono
        if any(diff(y[pki:iup]) .> 0)
            return missing
        end
        if any(diff(y[idn:pki]) .< 0)
            return missing
        end
    end
    if (iup - idn) < closest
        return missing
    end
    up = Maths.linterpx(x[iup - 1], x[iup], y[iup - 1], y[iup], val)
    dn = Maths.linterpx(x[idn], x[idn + 1], y[idn], y[idn + 1], val)
    return up - dn
end

"""
    findpeaks(x, y; threshold=0.0, filterfw=true)

Find isolated peaks in a signal `y` over `x` and return their value, FWHM and index.
`threshold=0.0` allows filtering peaks above a threhold value.
If `filterfw=true` then only peaks with a clean FWHM are returned.
"""
function findpeaks(x, y; threshold=0.0, filterfw=true)
    pkis, proms = Peaks.peakprom(y, Peaks.Maxima(), 10)
    pks = [(peak=y[pki], fw=pkfw(x, y, pki), position=x[pki], index=pki) for pki in pkis]
    # filter out peaks with missing fws
    if filterfw
        pks = filter(x -> !(x.fw === missing), pks)
    end
    # filter out peaks below threshold
    pks = filter(x -> x.peak > threshold, pks)
end

"""
    field_autocorrelation(Et)

Calculate the field autocorrelation of `Et`.
"""
function field_autocorrelation(Et)
    FFTW.fftshift(FFTW.ifft(abs2.(FFTW.fft(Et))))
end

"""
    intensity_autocorrelation(Et, grid)

Calculate the intensity autocorrelation of `Et` over `grid`.
"""
function intensity_autocorrelation(Et, grid)
    I = Fields.It(Et, grid)
    real.(FFTW.ifft(abs2.(FFTW.fft(I))))
end

"""
    coherence_time(grid, Et)

Get the coherence time of a field `Et` over `grid`.
"""
function coherence_time(grid, Et)
    fac = field_autocorrelation(Et)
    Maths.fwhm(grid.t, abs2.(fac))
end

=======
    specres(ω, Iω, specaxis, resolution, specrange; window=nothing, nsamples=10)

Smooth the spectral energy density `Iω(ω)` to account for the given `resolution`
on the defined `specaxis` and `specrange`. The `window` function to use defaults
to a Gaussian function with FWHM of `resolution`, and by default we sample `nsamples=10`
times within each `resolution`.

Note that you should prefer the `resolution` keyword of [`getIω`](@ref) instead of calling
this function directly.

The input `ω` and `Iω` should be as returned by [`getIω`](@ref) with `specaxis = :ω`.

Returns the new specaxis grid and smoothed spectrum.
"""
function specres(ω, Iω, specaxis, resolution, specrange; window=nothing, nsamples=10)
    if isnothing(window)
        window = let ng=Maths.gaussnorm(fwhm=resolution), resolution=resolution
            (x,x0) -> Maths.gauss(x,fwhm=resolution,x0=x0) / ng
        end
    end
    if specaxis == :λ
        xg, Ix = _specres(ω, Iω, resolution, specrange, window, nsamples, wlfreq, wlfreq)
    elseif specaxis == :f
        xg, Ix = _specres(ω, Iω, resolution, specrange, window, nsamples, x -> x/(2π), x -> x*(2π))
    else
        error("`specaxis` must be one of `:λ` or `:f`")
    end
    xg, Ix
end

function _specres(ω, Iω, resolution, xrange, window, nsamples, ωtox, xtoω)
    # build output grid and array
    x = ωtox.(ω)
    fxrange = extrema(x[(x .> 0) .& isfinite.(x)])
    if isnothing(xrange)
        xrange = fxrange
    else
        xrange = extrema(xrange)
        xrange = (max(xrange[1], fxrange[1]), min(xrange[2], fxrange[2]))
    end
    nxg = ceil(Int, (xrange[2] - xrange[1])/resolution*nsamples)
    xg = collect(range(xrange[1], xrange[2], length=nxg))
    rdims = size(Iω)[2:end]
    Ix = Array{Float64, ndims(Iω)}(undef, ((nxg,)..., rdims...))
    fill!(Ix, 0.0)
    cidcs = CartesianIndices(rdims)
    # we find a suitable nspan
    nspan = 1
    while window(nspan*resolution, 0.0)/window(0.0, 0.0) > 1e-8
        nspan += 1
    end
    # now we build arrays of start and end indices for the relevant frequency
    # band for each output. For a frequency grid this is a little inefficient
    # but for a wavelength grid, which has varying index ranges, this is essential
    # and I think having a common code is simpler/cleaner.
    istart = Array{Int,1}(undef,nxg)
    iend = Array{Int,1}(undef,nxg)
    δω = ω[2] - ω[1]
    i0 = argmin(abs.(ω))
    for i in 1:nxg
        i1 = i0 + round(Int, xtoω(xg[i] + resolution*nspan)/δω)
        i2 = i0 + round(Int, xtoω(xg[i] - resolution*nspan)/δω)
        # we want increasing indices
        if i1 > i2
            i1,i2 = i2,i1
        end
        # handle boundaries
        if i2 > length(ω)
            i2 = length(ω)
        end
        if i1 < i0
            i1 = i0
        end
        istart[i] = i1
        iend[i] = i2
    end
    # run the convolution kernel - the function barrier massively improves performance
    _specres_kernel!(Ix, cidcs, istart, iend, Iω, window, x, xg, δω)
    xg, Ix
end

"""
Convolution kernel for each output point. We simply loop over all outer indices
and output points. The inner loop adds up the contributions from the specified window
around the target point. Note that this works without scaling also for wavelength ranges
because the integral is still over a frequency grid (with appropriate frequency dependent
integration bounds).
"""
function _specres_kernel!(Ix, cidcs, istart, iend, Iω, window, x, xg, δω)
    for ii in cidcs
        for j in 1:size(Ix, 1)
            for k in istart[j]:iend[j]
                Ix[j,ii] += Iω[k,ii] * window(x[k], xg[j]) * δω
            end
        end
    end
    Ix[Ix .<= 0.0] .= minimum(Ix[Ix .> 0.0])
end

"""
    ωwindow_λ(ω, λlims; winwidth=:auto)

Create a ω-axis filtering window to filter in `λlims`. `winwidth`, if a `Number`, sets
the smoothing width of the window in rad/s.
"""
function ωwindow_λ(ω, λlims; winwidth=:auto)
    ωmin, ωmax = extrema(wlfreq.(λlims))
    winwidth == :auto && (winwidth = 64*abs(ω[2] - ω[1]))
    window = Maths.planck_taper(ω, ωmin-winwidth, ωmin, ωmax, ωmax+winwidth)
end

function _specrangeselect(x, Ix; specrange=nothing, sortx=false)
    cidcs = CartesianIndices(size(Ix)[2:end])
    if !isnothing(specrange)
        specrange = extrema(specrange)
        idcs = (x .>= specrange[1] .& (x .<= specrange[2]))
        x = x[idcs]
        Ix = Ix[idcs, cidcs]
    end
    if sortx
        idcs = sortperm(x)
        x = x[idcs]
        Ix = Ix[idcs, cidcs]
    end
    x, Ix
end

"""
    getIω(ω, Eω, specaxis; specrange=nothing, resolution=nothing)

Get spectral energy density and x-axis given a frequency array `ω` and frequency-domain field
`Eω`, assumed to be correctly normalised (see [`getEω`](@ref)). `specaxis` determines the
x-axis:

- :f -> x-axis is frequency in Hz and Iω is in J/Hz
- :ω -> x-axis is angular frequency in rad/s and Iω is in J/(rad/s)
- :λ -> x-axis is wavelength in m and Iω is in J/m

# Keyword arguments
- `specrange::Tuple` can be set to a pair of limits on the spectral range (in `specaxis` units).
- `resolution::Real` is set, smooth the spectral energy density as defined by [`specres`](@ref).

Note that if `resolution` and `specaxis=:λ` is set it is highly recommended to also set `specrange`.
"""
function getIω(ω, Eω, specaxis; specrange=nothing, resolution=nothing)
    sortx = false
    if specaxis == :ω || !isnothing(resolution)
        specx = ω
        Ix = abs2.(Eω)
        if !isnothing(resolution)
            return specres(ω, Ix, specaxis, resolution, specrange)
        end
    elseif specaxis == :f
        specx = ω./2π
        Ix = abs2.(Eω)*2π
    elseif specaxis == :λ
        specx = wlfreq.(ω)
        Ix = @. ω^2/(2π*c) * abs2.(Eω)
        sortx = true
    else
        error("Unknown specaxis $specaxis")
    end
    if !isnothing(specrange) || sortx
        specx, Ix = _specrangeselect(specx, Ix, specrange=specrange, sortx=sortx)
    end
    return specx, Ix
end

"""
    getIω(output, specaxis[, zslice]; kwargs...)

Calculate the correctly normalised frequency-domain field and convert it to spectral
energy density on x-axis `specaxis` (`:f`, `:ω`, or `:λ`). If `zslice` is given,
returs only the slices of `Eω` closest to the given distances. `zslice` can be a single
number or an array. `specaxis` determines the
x-axis:

- :f -> x-axis is frequency in Hz and Iω is in J/Hz
- :ω -> x-axis is angular frequency in rad/s and Iω is in J/(rad/s)
- :λ -> x-axis is wavelength in m and Iω is in J/m

# Keyword arguments
- `specrange::Tuple` can be set to a pair of limits on the spectral range (in `specaxis` units).
- `resolution::Real` is set, smooth the spectral energy density as defined by [`specres`](@ref).

Note that `resolution` is set and `specaxis=:λ` it is highly recommended to also set `specrange`.
"""
getIω(output::AbstractOutput, specaxis; kwargs...) = getIω(getEω(output)..., specaxis; kwargs...)

function getIω(output::AbstractOutput, specaxis, zslice; kwargs...)
    ω, Eω, zactual = getEω(output, zslice)
    specx, Iω = getIω(ω, Eω, specaxis; kwargs...)
    return specx, Iω, zactual
end

"""
    getEω(output[, zslice])

Get frequency-domain modal field from `output` with correct normalisation (i.e. 
`abs2.(Eω)`` gives angular-frequency spectral energy density in J/(rad/s)).
"""
getEω(output::AbstractOutput, args...) = getEω(makegrid(output), output, args...)
getEω(grid, output) = getEω(grid, output["Eω"])

function getEω(grid::RealGrid, Eω::AbstractArray)
    ω = grid.ω[grid.sidx]
    Eω = Eω[grid.sidx, CartesianIndices(size(Eω)[2:end])]
    return ω, Eω*fftnorm(grid)
end

function getEω(grid::EnvGrid, Eω::AbstractArray)
    idcs = FFTW.fftshift(grid.sidx)
    Eωs = FFTW.fftshift(Eω, 1)
    ω = FFTW.fftshift(grid.ω)[idcs]
    Eω = Eωs[idcs, CartesianIndices(size(Eω)[2:end])]
    return ω, Eω*fftnorm(grid)
end

function getEω(grid, output, zslice)
    ω, Eω = getEω(grid, output)
    cidcs = CartesianIndices(size(Eω)[1:end-1])
    zidx = nearest_z(output, zslice)
    return ω, Eω[cidcs, zidx], output["z"][zidx]
end

fftnorm(grid::RealGrid) = Maths.rfftnorm(grid.t[2] - grid.t[1])
fftnorm(grid::EnvGrid) = Maths.fftnorm(grid.t[2] - grid.t[1])

"""
    getEt(output[, zslice]; kwargs...)

Get the envelope time-domain electric field (including the carrier wave) from the `output`.
If `zslice` is given, returs only the slices of `Eω` closest to the given distances. `zslice`
can be a single number or an array.
"""
getEt(output::AbstractOutput, args...; kwargs...) = getEt(
    makegrid(output), output, args...; kwargs...)

"""
    getEt(grid, Eω; trange=nothing, oversampling=4, bandpass=nothing)

Get the envelope time-domain electric field (including the carrier wave) from the frequency-
domain field `Eω`. The field can be cropped in time using `trange`, it is oversampled by
a factor of `oversampling` (default 4) and can be bandpassed using a pre-defined window,
or wavelength limits with `bandpass` (see [`window_maybe`](@ref)).
If `zslice` is given, returs only the slices of `Eω` closest to the given distances. `zslice`
can be a single number or an array.
"""
function getEt(grid::AbstractGrid, Eω::AbstractArray;
               trange=nothing, oversampling=4, bandpass=nothing)
    t = grid.t
    Eω = window_maybe(grid.ω, Eω, bandpass)
    Etout = envelope(grid, Eω)
    if isnothing(trange)
        idcs = 1:length(t)
    else
        idcs = @. (t < max(trange...)) & (t > min(trange...))
    end
    cidcs = CartesianIndices(size(Etout)[2:end])
    to, Eto = Maths.oversample(t[idcs], Etout[idcs, cidcs], factor=oversampling)
    return to, Eto
end

getEt(grid::AbstractGrid, output::AbstractOutput; kwargs...) = getEt(grid, output["Eω"]; kwargs...)

function getEt(grid::AbstractGrid, output::AbstractOutput, zslice;
               trange=nothing, oversampling=4, bandpass=nothing)
    t = grid.t
    Eω = window_maybe(grid.ω, output["Eω"], bandpass)
    Etout = envelope(grid, Eω)
    if isnothing(trange)
        idcs = 1:length(t)
    else
        idcs = @. (t < max(trange...)) & (t > min(trange...))
    end
    cidcs = CartesianIndices(size(Etout)[2:end-1])
    zidx = nearest_z(output, zslice)
    to, Eto = Maths.oversample(t[idcs], Etout[idcs, cidcs, zidx], factor=oversampling)
    return to, Eto, output["z"][zidx]
end

struct PeakWindow
    width::Float64
    λmin::Float64
    λmax::Float64
end

function (pw::PeakWindow)(ω, Eω)
    cidcs = CartesianIndices(size(Eω)[3:end]) # dims are ω, modes, rest...
    out = similar(Eω)
    cropidcs = (ω .> wlfreq(pw.λmax)) .& (ω .< wlfreq(pw.λmin))
    cropω = ω[cropidcs]
    Iω = abs2.(Eω)
    for cidx in cidcs
        λpeak = wlfreq(cropω[argmax(Iω[cropidcs, 1, cidx])])
        window = ωwindow_λ(ω, (λpeak-pw.width/2, λpeak+pw.width/2))
        for midx in 1:size(Eω, 2)
            out[:, midx, cidx] .= Eω[:, midx, cidx] .* window
        end
    end
    out
end

"""
    window_maybe(ω, Eω, win)

Apply a frequency window to the field `Eω` if required. Possible values for `win`:

- `nothing` : no window is applied
- 4-`Tuple` of `Number`s : the 4 parameters for a [`Maths.planck_taper`](@ref) in **wavelength**
- 3-`Tuple` of `Number`s : minimum, maximum **wavelength**, and smoothing in **radial frequency**
- 2-`Tuple` of `Number`s : minimum and maximum **wavelength** with automatically chosen smoothing
- `Vector{<:Real}` : a pre-defined window function (shape must match `ω`)
- `PeakWindow` : automatically track the peak in a given range and apply the window around it
"""
window_maybe(ω, Eω, ::Nothing) = Eω
window_maybe(ω, Eω, win::NTuple{4, Number}) = Eω.*Maths.planck_taper(
    ω, sort(wlfreq.(collect(win)))...)
window_maybe(ω, Eω, win::NTuple{2, Number}) = Eω .* ωwindow_λ(ω, win)
window_maybe(ω, Eω, win::NTuple{3, Number}) = Eω .* ωwindow_λ(ω, win[1:2]; winwidth=win[3])
window_maybe(ω, Eω, win::PeakWindow) = win(ω, Eω)
window_maybe(ω, Eω, window::Vector) = Eω.*window


"""
    envelope(grid, Eω)

Get the envelope electric field including the carrier wave from the frequency-domain field
`Eω` sampled on `grid`.
"""
envelope(grid::RealGrid, Eω) = Maths.hilbert(FFTW.irfft(Eω, length(grid.t), 1))
envelope(grid::EnvGrid, Eω) = FFTW.ifft(Eω, 1) .* exp.(im.*grid.ω0.*grid.t)

"""
    makegrid(output)

Create an `AbstractGrid` from the `"grid"` dictionary saved in `output`.
"""
function makegrid(output)
    if output["simulation_type"]["field"] == "field-resolved"
        from_dict(RealGrid, output["grid"])
    else
        from_dict(EnvGrid, output["grid"])
    end
end

"""
    nearest_z(output, z)

Return the index of saved z-position(s) closest to the position(s) `z`. Output is always
an array, even if `z` is a number.
"""
nearest_z(output, z::Number) = [argmin(abs.(output["z"] .- z))]
nearest_z(output, z) = [argmin(abs.(output["z"] .- zi)) for zi in z]

>>>>>>> 9974d372
end<|MERGE_RESOLUTION|>--- conflicted
+++ resolved
@@ -1,17 +1,11 @@
 module Processing
 import FFTW
-<<<<<<< HEAD
-import Luna: Maths, Fields
-import Luna.PhysData: wlfreq
-import Luna.Grid: RealGrid, EnvGrid
 import Peaks
-=======
 import DSP
 import Luna: Maths, Fields, PhysData
 import Luna.PhysData: wlfreq, c
 import Luna.Grid: AbstractGrid, RealGrid, EnvGrid, from_dict
 import Luna.Output: AbstractOutput
->>>>>>> 9974d372
 
 """
     arrivaltime(grid, Eω; bandpass=nothing, method=:moment, oversampling=1)
@@ -133,7 +127,6 @@
 end
 
 """
-<<<<<<< HEAD
     pkfw(x, y, pki; level=0.5, skipnonmono=true, closest=5)
 
 Find the full width of a peak in `y` over `x` centred at index `pki`.
@@ -175,7 +168,7 @@
     findpeaks(x, y; threshold=0.0, filterfw=true)
 
 Find isolated peaks in a signal `y` over `x` and return their value, FWHM and index.
-`threshold=0.0` allows filtering peaks above a threhold value.
+`threshold=0.0` allows filtering peaks above a threshold value.
 If `filterfw=true` then only peaks with a clean FWHM are returned.
 """
 function findpeaks(x, y; threshold=0.0, filterfw=true)
@@ -218,7 +211,7 @@
     Maths.fwhm(grid.t, abs2.(fac))
 end
 
-=======
+"""
     specres(ω, Iω, specaxis, resolution, specrange; window=nothing, nsamples=10)
 
 Smooth the spectral energy density `Iω(ω)` to account for the given `resolution`
@@ -574,5 +567,4 @@
 nearest_z(output, z::Number) = [argmin(abs.(output["z"] .- z))]
 nearest_z(output, z) = [argmin(abs.(output["z"] .- zi)) for zi in z]
 
->>>>>>> 9974d372
 end