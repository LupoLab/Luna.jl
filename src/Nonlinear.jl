--- conflicted
+++ resolved
@@ -157,11 +157,6 @@
     end
 end
 
-<<<<<<< HEAD
-
-end
-
-=======
 "Raman polarisation response type"
 abstract type RamanPolar end
 
@@ -318,5 +313,4 @@
     end
 end
 
-end
->>>>>>> f07aa1eb
+end