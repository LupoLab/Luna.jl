module Capillary
import PhysicalConstants
import Unitful
import FunctionZeros: besselj_zero
import Roots: fzero
import Cubature: hquadrature
import SpecialFunctions: besselj
import Luna: Maths
<<<<<<< HEAD
import Luna.PhysData: c, χ1, ref_index
import Luna.AbstractModes: AbstractMode, maxR, β, α, field

# core and clad are function-like objects which return the
# refractive index as function of freq
struct MarcatilliMode{Tcore, Tclad} <: AbstractMode
    a::Float64
    n::Int
    m::Int
    kind::Symbol
    unm::Float64
    ϕ::Float64
    coren::Tcore
    cladn::Tclad
end

function MarcatilliMode(a, n, m, kind, ϕ, coren, cladn)
    if (kind == :TE) || (kind == :TM)
        if (n != 0) || (m != 1)
            error("n=0, m=1 for TE or TM modes")
        end
        unm = besselj_zero(1, 1)
    elseif kind == :HE
        unm = besselj_zero(n-1, m)
    else
        error("kind must be :TE, :TM or :HE")
    end
    MarcatilliMode(a, n, m, kind, unm, ϕ, coren, cladn)
end

"convenience constructor assunming single gas filling and silica clad"
function MarcatilliMode(a, n, m, kind, ϕ, gas, pressure)
    coren = ω -> ref_index(gas, 2π*c./ω, pressure=pressure)
    cladn = ω -> ref_index(:SiO2, 2π*c./ω)
    MarcatilliMode(a, n, m, kind, ϕ, coren, cladn)
end

maxR(m) = m.a

function β(m::MarcatilliMode, ω)
    χ = m.coren.(ω).^2 - 1
    return @. ω/c*(1 + χ/2 - c^2*m.unm^2/(2*ω^2*m.a^2))
end

function α(m::MarcatilliMode, ω)
    ν = m.cladn.(ω)
    if m.kind == :HE
        vp = @. (ν^2 + 1)/(2*real(sqrt(Complex(ν^2-1))))
    elseif m.kind == :TE
        vp = @. 1/(real(sqrt(Complex(ν^2-1))))
    elseif m.kind == :TM
        vp = @. ν^2/(real(sqrt(Complex(ν^2-1))))
    else
        error("kind must be :TE, :TM or :HE")
    end
    return @. 2*(c^2 * m.unm^2)/(m.a^3 * ω^2) * vp
end

function field(m::MarcatilliMode)
    if m.kind == :HE
        return (r, θ) -> besselj(m.n-1, r*m.unm/m.a) .* SVector(cos(θ)*sin(m.n*(θ + m.ϕ)) - sin(θ)*cos(m.n*(θ + m.ϕ)),
                                                          sin(θ)*sin(m.n*(θ + m.ϕ)) + cos(θ)*cos(m.n*(θ + m.ϕ)))
    elseif m.kind == :TE
        return (r, θ) -> besselj(1, r*m.unm/m.a) .* SVector(-sin(θ), cos(θ))
    elseif m.kind == :TM
        return (r, θ) -> besselj(1, r*m.unm/m.a) .* SVector(cos(θ), sin(θ))
    end
=======
import Luna.PhysData: c, ε_0, χ1, ref_index, roomtemp

function β(a, ω; gas::Symbol=:He, P=0, T=roomtemp, n=1, m=1)
    χ = χ1(gas, 2π*c./ω, P, T)
    unm = besselj_zero(n-1, m)
    return @. ω/c*(1 + χ/2 - c^2*unm^2/(2*ω^2*a^2))
end

function β(a; λ, gas::Symbol=:He, P=0, n=1, m=1)
    return β(a, 2π*c./λ, gas=gas, P=P, n=n, m=m)
end

function α(a, ω; n=1, m=1)
    unm = besselj_zero(n-1, m)
    ν = ref_index(:SiO2, 2π*c./ω)
    return @. 2*(c^2 * unm^2)/(a^3 * ω^2) * (ν^2 + 1)/(2*real(sqrt(Complex(ν^2-1))))
end

function α(a, ω::AbstractArray; n=1, m=1)
    unm = besselj_zero(n-1, m)
    ν = ref_index(:SiO2, 2π*c./ω)
    ν[ω .< 3e14] .= 1.4
    ret = @. 2*(c^2 * unm^2)/(a^3 * ω^2) * (ν^2 + 1)/(2*real(sqrt(Complex(ν^2-1))))
    ret[isinf.(ret)] .= 0 # TODO FIND OUT WHY THIS IS NEEDED
    return ret
end

function α(a; λ, n=1, m=1)
    return α(a, 2π*c./λ, n=n, m=m)
end

function losslength(a, ω; n=1, m=1)
    return 1 ./ α(a, ω, n=n, m=m)
end

function losslength(a; λ, n=1, m=1)
    return 1 ./ α(a, n=n, m=m, λ=λ)
end

function transmission(a, L; λ, n=1, m=1)
    return @. exp(-α(a, λ=λ, n=n, m=m)*L)
end

function dB_per_m(a, ω; n=1, m=1)
    return 10/log(10).*α(a, ω, n=n, m=m)
end

function dB_per_m(a; n=1, m=1, λ)
    return return 10/log(10) .* α(a, n=n, m=m, λ=λ)
end

function dispersion_func(order, a; gas::Symbol=:He, P=0, T=roomtemp, n=1, m=1)
    βn(ω) = Maths.derivative(ω -> β(a, ω, gas=gas, P=P, T=T, n=n, m=m), ω, order)
    return βn
end

function dispersion(order, a, ω; gas::Symbol=:He, P=0, T=roomtemp, n=1, m=1)
    return dispersion_func(order, a, gas=gas, P=P, T=T, n=n, m=m).(ω)
end

function dispersion(order, a; λ, gas::Symbol=:He, P=0, T=roomtemp, n=1, m=1)
    return dispersion(order, a, 2π*c./λ, gas=gas, P=P, T=T, n=n, m=m)
end

function zdw(a; gas::Symbol, P, T=roomtemp, n=1, m=1)
    ω0 = fzero(dispersion_func(2, a, gas=gas, P=P, T=T, n=n, m=m), 1e14, 2e16)
    return 2π*c/ω0
end

function Aeff(a, n=1, m=1)
    nJ = n > 0 ? n-1 : 2 # n=0 -> TE/TM modes so n-1 should be 1
    unm = besselj_zero(nJ, m)
    return 2π*a^2*(hquadrature(r-> r*besselj(nJ, r*unm)^2, 0, 1)[1]^2
    / hquadrature(r-> r*besselj(nJ, r*unm)^4, 0, 1)[1])
end

function modefield(a, n=1, m=1)
    nJ = n > 0 ? n-1 : 2 # n=0 -> TE/TM modes so n-1 should be 1
    unm = besselj_zero(nJ, m)
    norm = c*ε_0*π*hquadrature(r-> r*besselj(nJ, r*unm/a)^2, 0, a)[1]
    return r -> @. besselj(nJ, r*unm/a)/sqrt(norm)
end

function mode_average(a, n=1, m=1)
    mode = modefield(a, n, m)
    integrand = r -> r.*mode(r).^4
    return 2π*hquadrature(integrand, 0, a)[1]
>>>>>>> 5a410936
end

end<|MERGE_RESOLUTION|>--- conflicted
+++ resolved
@@ -6,8 +6,7 @@
 import Cubature: hquadrature
 import SpecialFunctions: besselj
 import Luna: Maths
-<<<<<<< HEAD
-import Luna.PhysData: c, χ1, ref_index
+import Luna.PhysData: c, ref_index, roomtemp
 import Luna.AbstractModes: AbstractMode, maxR, β, α, field
 
 # core and clad are function-like objects which return the
@@ -38,13 +37,13 @@
 end
 
 "convenience constructor assunming single gas filling and silica clad"
-function MarcatilliMode(a, n, m, kind, ϕ, gas, pressure)
-    coren = ω -> ref_index(gas, 2π*c./ω, pressure=pressure)
+function MarcatilliMode(a, gas, P; n=1, m=1, kind=:HE, ϕ=0.0, T=roomtemp)
+    coren = ω -> ref_index(gas, 2π*c./ω, P=P, T=T)
     cladn = ω -> ref_index(:SiO2, 2π*c./ω)
     MarcatilliMode(a, n, m, kind, ϕ, coren, cladn)
 end
 
-maxR(m) = m.a
+dimlimits(m) = ((0.0, 0.0), (m.a, 2π))
 
 function β(m::MarcatilliMode, ω)
     χ = m.coren.(ω).^2 - 1
@@ -74,95 +73,6 @@
     elseif m.kind == :TM
         return (r, θ) -> besselj(1, r*m.unm/m.a) .* SVector(cos(θ), sin(θ))
     end
-=======
-import Luna.PhysData: c, ε_0, χ1, ref_index, roomtemp
-
-function β(a, ω; gas::Symbol=:He, P=0, T=roomtemp, n=1, m=1)
-    χ = χ1(gas, 2π*c./ω, P, T)
-    unm = besselj_zero(n-1, m)
-    return @. ω/c*(1 + χ/2 - c^2*unm^2/(2*ω^2*a^2))
-end
-
-function β(a; λ, gas::Symbol=:He, P=0, n=1, m=1)
-    return β(a, 2π*c./λ, gas=gas, P=P, n=n, m=m)
-end
-
-function α(a, ω; n=1, m=1)
-    unm = besselj_zero(n-1, m)
-    ν = ref_index(:SiO2, 2π*c./ω)
-    return @. 2*(c^2 * unm^2)/(a^3 * ω^2) * (ν^2 + 1)/(2*real(sqrt(Complex(ν^2-1))))
-end
-
-function α(a, ω::AbstractArray; n=1, m=1)
-    unm = besselj_zero(n-1, m)
-    ν = ref_index(:SiO2, 2π*c./ω)
-    ν[ω .< 3e14] .= 1.4
-    ret = @. 2*(c^2 * unm^2)/(a^3 * ω^2) * (ν^2 + 1)/(2*real(sqrt(Complex(ν^2-1))))
-    ret[isinf.(ret)] .= 0 # TODO FIND OUT WHY THIS IS NEEDED
-    return ret
-end
-
-function α(a; λ, n=1, m=1)
-    return α(a, 2π*c./λ, n=n, m=m)
-end
-
-function losslength(a, ω; n=1, m=1)
-    return 1 ./ α(a, ω, n=n, m=m)
-end
-
-function losslength(a; λ, n=1, m=1)
-    return 1 ./ α(a, n=n, m=m, λ=λ)
-end
-
-function transmission(a, L; λ, n=1, m=1)
-    return @. exp(-α(a, λ=λ, n=n, m=m)*L)
-end
-
-function dB_per_m(a, ω; n=1, m=1)
-    return 10/log(10).*α(a, ω, n=n, m=m)
-end
-
-function dB_per_m(a; n=1, m=1, λ)
-    return return 10/log(10) .* α(a, n=n, m=m, λ=λ)
-end
-
-function dispersion_func(order, a; gas::Symbol=:He, P=0, T=roomtemp, n=1, m=1)
-    βn(ω) = Maths.derivative(ω -> β(a, ω, gas=gas, P=P, T=T, n=n, m=m), ω, order)
-    return βn
-end
-
-function dispersion(order, a, ω; gas::Symbol=:He, P=0, T=roomtemp, n=1, m=1)
-    return dispersion_func(order, a, gas=gas, P=P, T=T, n=n, m=m).(ω)
-end
-
-function dispersion(order, a; λ, gas::Symbol=:He, P=0, T=roomtemp, n=1, m=1)
-    return dispersion(order, a, 2π*c./λ, gas=gas, P=P, T=T, n=n, m=m)
-end
-
-function zdw(a; gas::Symbol, P, T=roomtemp, n=1, m=1)
-    ω0 = fzero(dispersion_func(2, a, gas=gas, P=P, T=T, n=n, m=m), 1e14, 2e16)
-    return 2π*c/ω0
-end
-
-function Aeff(a, n=1, m=1)
-    nJ = n > 0 ? n-1 : 2 # n=0 -> TE/TM modes so n-1 should be 1
-    unm = besselj_zero(nJ, m)
-    return 2π*a^2*(hquadrature(r-> r*besselj(nJ, r*unm)^2, 0, 1)[1]^2
-    / hquadrature(r-> r*besselj(nJ, r*unm)^4, 0, 1)[1])
-end
-
-function modefield(a, n=1, m=1)
-    nJ = n > 0 ? n-1 : 2 # n=0 -> TE/TM modes so n-1 should be 1
-    unm = besselj_zero(nJ, m)
-    norm = c*ε_0*π*hquadrature(r-> r*besselj(nJ, r*unm/a)^2, 0, a)[1]
-    return r -> @. besselj(nJ, r*unm/a)/sqrt(norm)
-end
-
-function mode_average(a, n=1, m=1)
-    mode = modefield(a, n, m)
-    integrand = r -> r.*mode(r).^4
-    return 2π*hquadrature(integrand, 0, a)[1]
->>>>>>> 5a410936
 end
 
 end