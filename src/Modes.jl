--- conflicted
+++ resolved
@@ -19,12 +19,7 @@
 import FFTW
 import LinearAlgebra: mul!
 import NumericalIntegration: integrate, SimpsonEven
-<<<<<<< HEAD
-import Cubature
-import Luna: PhysData, Capillary, Maths, Grid
-=======
 import Luna: PhysData, AbstractModes, Maths
->>>>>>> 14bcb730
 
 "Transform A(ω) to A(t) on oversampled time grid - real field"
 function to_time!(Ato::Array{T, D}, Aω, Aωo, IFTplan) where T<:Real where D
@@ -342,14 +337,9 @@
 end
 
 "Calculate energy from field E(t) for mode-averaged field"
-<<<<<<< HEAD
-function energy_mode_avg(aeff)
-    function energyfun(t, Et)
-=======
 function energy_mode_avg(m)
     Aeff = AbstractModes.Aeff(m)
     function energyfun(t, Et, m, n)
->>>>>>> 14bcb730
         Eta = Maths.hilbert(Et)
         intg = abs(integrate(t, abs2.(Eta), SimpsonEven()))
         return intg * PhysData.c*PhysData.ε_0*aeff/2
@@ -358,14 +348,9 @@
 end
 
 "Calculate energy from envelope field E(t) for mode-averaged field"
-<<<<<<< HEAD
-function energy_env_mode_avg(aeff)
-    function energyfun(t, Et)
-=======
 function energy_env_mode_avg(m)
     Aeff = AbstractModes.Aeff(m)
     function energyfun(t, Et, m, n)
->>>>>>> 14bcb730
         intg = abs(integrate(t, abs2.(Et), SimpsonEven()))
         return intg * PhysData.c*PhysData.ε_0*aeff/2
     end
