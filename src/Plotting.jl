module Plotting
import Luna: Grid, Maths, PhysData, Processing
import Luna.PhysData: wlfreq, c, ε_0
import Luna.Output: AbstractOutput
import Luna.Processing: makegrid, getIω, getEω, getEt, nearest_z
import PyPlot: ColorMap, plt, pygui, Figure
import FFTW
import Printf: @sprintf
import Base: display

"""
    displayall()

`display` all currently open PyPlot figures.
"""
function displayall()
    for fign in plt.get_fignums()
        fig = plt.figure(fign)
        display(fig)
    end

end

display(figs::AbstractArray{Figure, N}) where N = [display(fig) for fig in figs]

"""
    cmap_white(cmap, N=512, n=8)

Replace the lowest colour stop of `cmap` (after splitting into `n` stops) with white and
create a new colourmap with `N` stops.
"""
function cmap_white(cmap; N=2^12, n=8)
    vals = collect(range(0, 1, length=n))
    vals_i = collect(range(0, 1, length=N))
    cm = ColorMap(cmap)
    clist = cm(vals)
    clist[1, :] = [1, 1, 1, 1]
    clist_i = Array{Float64}(undef, (N, 4))
    for ii in 1:4
        clist_i[:, ii] .= Maths.BSpline(vals, clist[:, ii]).(vals_i)
    end
    ColorMap(clist_i)
end

"""
    cmap_colours(num, cmap="viridis"; cmin=0, cmax=0.8)

Make an array of `num` different colours that follow the colourmap `cmap` between the values
`cmin` and `cmax`.
"""
function cmap_colours(num, cmap="viridis"; cmin=0, cmax=0.8)
    cm = ColorMap(cmap)
    n = collect(range(cmin, cmax; length=num))
    cm.(n)
end

"""
    subplotgrid(N, portrait=true, kwargs...)

Create a figure with `N` subplots laid out in a grid that is as close to square as possible.
If `portrait` is `true`, try to lay out the grid in portrait orientation (taller than wide),
otherwise landscape (wider than tall).
"""
function subplotgrid(N, portrait=true; colw=4, rowh=2.5, title=nothing)
    cols = ceil(Int, sqrt(N))
    rows = ceil(Int, N/cols)
    portrait && ((rows, cols) = (cols, rows))
    fig, axs = plt.subplots(rows, cols, num=title)
    ndims(axs) > 1 && (axs = permutedims(axs, (2, 1)))
    if cols*rows > N
        for axi in axs[N+1:end]
            axi.remove()
        end
    end
    fig.set_size_inches(cols*colw, rows*rowh)
    fig, N > 1 ? axs : [axs]
end

"""
    get_modes(output)

Determine whether `output` contains a multimode simulation, and if so, return the names
of the modes.
"""
function get_modes(output)
    t = output["simulation_type"]["transform"]
    !startswith(t, "TransModal") && return false, nothing
    lines = split(t, "\n")
    modeline = findfirst(li -> startswith(li, "  modes:"), lines)
    endline = findnext(li -> !startswith(li, " "^4), lines, modeline+1)
    mlines = lines[modeline+1 : endline-1]
    labels = [match(r"{([^,]*),", li).captures[1] for li in mlines]
<<<<<<< HEAD
    angles = parse.(Float64, [match(r"ϕ=(-?[0-9]+.[0-9]+)π", li).captures[1] for li in mlines])
=======
    angles = zeros(length(mlines))
    for (ii, li) in enumerate(mlines)
        m = match(r"ϕ=([0-9]+.[0-9]+)π", li)
        isnothing(m) && continue # no angle information in mode label)
        angles[ii] = parse(Float64, m.captures[1])
    end
>>>>>>> 2f9c4219
    if !all(angles .== 0)
        for i in eachindex(labels)
            if startswith(labels[i], "HE")
                if angles[i] == 0
                    θs = "x"
                elseif angles[i] == 0.5
                    θs = "y"
                else
                    θs = "$(angles[i])π"
                end
                labels[i] *= " ($θs)"
            end
        end
    end
    return true, labels
end

"""
    stats(output; kwargs...)

Plot all statistics available in `output`. Additional `kwargs` are passed onto `plt.plot()`
"""
function stats(output; kwargs...)
    stats = output["stats"]

    pstats = [] # pulse statistics
    haskey(stats, "energy") && push!(pstats, (1e6*stats["energy"], "Energy (μJ)"))
    for (k, v) in pairs(stats)
        startswith(k, "energy_") || continue
        str = "Energy "*replace(k[8:end], "_" => " ")*" (μJ)"
        push!(pstats, (1e6*stats[k], str))
    end
    for (k, v) in pairs(stats)
        startswith(k, "peakpower_") || continue
        Pfac, unit = power_unit(stats[k])
        str = "Peak power "*replace(k[11:end], "_" => " ")*" ($unit)"
        push!(pstats, (Pfac*stats[k], str))
    end
    if haskey(stats, "peakpower")
        Pfac, unit = power_unit(stats["peakpower"])
        push!(pstats, (Pfac*stats["peakpower"], "Peak power ($unit)"))
    end
    haskey(stats, "peakintensity") && push!(
        pstats, (1e-16*stats["peakintensity"], "Peak Intensity (TW/cm\$^2\$)"))
    haskey(stats, "fwhm_t_min") && push!(pstats, (1e15*stats["fwhm_t_min"], "min FWHM (fs)"))
    haskey(stats, "fwhm_t_max") && push!(pstats, (1e15*stats["fwhm_t_max"], "max FWHM (fs)"))
    haskey(stats, "fwhm_r") && push!(pstats, (1e6*stats["fwhm_r"], "Radial FWHM (μm)"))
    haskey(stats, "ω0") && push!(pstats, (1e9*wlfreq.(stats["ω0"]), "Central wavelength (nm)"))

    fstats = [] # fibre/waveguide/propagation statistics
    if haskey(stats, "electrondensity")
        push!(fstats, (1e-6*stats["electrondensity"], "Electron density (cm\$^{-3}\$)"))
        if haskey(stats, "density")
            push!(fstats,
                 (100*stats["electrondensity"]./stats["density"], "Ionisation fraction (%)"))
        end
    end
    haskey(stats, "density") && push!(
        fstats, (1e-6*stats["density"], "Density (cm\$^{-3}\$)"))
    haskey(stats, "pressure") && push!(
        fstats, (stats["pressure"], "Pressure (bar)"))
    haskey(stats, "dz") && push!(fstats, (1e6*stats["dz"], "Stepsize (μm)"))
    haskey(stats, "core_radius") && push!(fstats, (1e6*stats["core_radius"], "Core radius (μm)"))
    haskey(stats, "zdw") && push!(fstats, (1e9*stats["zdw"], "ZDW (nm)"))

    z = stats["z"]*1e2

    multimode, modes = get_modes(output)

    Npl = length(pstats)
    if Npl > 0
        pfig, axs = subplotgrid(Npl, title="Pulse stats")
        for n in 1:Npl
            ax = axs[n]
            data, label = pstats[n]
            multimode && (ndims(data) > 1) && (data = data')
            ax.plot(z, data; kwargs...)
            ax.set_xlabel("Distance (cm)")
            ax.set_ylabel(label)
            multimode && (ndims(data) > 1) && ax.semilogy()
            multimode && (ndims(data) > 1) && ax.legend(modes, frameon=false)
        end
        pfig.tight_layout()
    end
    
    Npl = length(fstats)
    if Npl > 0
        ffig, axs = subplotgrid(Npl, title="Other stats")
        for n in 1:Npl
            ax = axs[n]
            data, label = fstats[n]
            multimode && (ndims(data) > 1) && (data = data')
            ax.plot(z, data; kwargs...)
            ax.set_xlabel("Distance (cm)")
            ax.set_ylabel(label)
            multimode && (ndims(data) > 1) && should_log10(data) && ax.semilogy()
            multimode && (ndims(data) > 1) && ax.legend(modes, frameon=false)
        end
        ffig.tight_layout()
    end
    [pfig, ffig]
end

"""
    should_log10(A, tolfac=10)

For multi-line plots, determine whether data for different lines contained in `A` spans
a sufficiently large range that a logarithmic scale should be used. By default, this is the
case when there is any point where the lines are different by more than a factor of 10.
"""
function should_log10(A, tolfac=10)
    mi = minimum(A; dims=2)
    ma = maximum(A; dims=2)
    any(ma./mi .> 10)
end

window_str(::Nothing) = ""
window_str(win::NTuple{4, Number}) = @sprintf("%.1f nm to %.1f nm", 1e9.*win[2:3]...)
window_str(win::NTuple{2, Number}) = @sprintf("%.1f nm to %.1f nm", 1e9.*win...)
window_str(window) = "custom bandpass"

"""
    prop_2D(output, specaxis=:f)

Make false-colour propagation plots for `output`, using spectral x-axis `specaxis` (see
[`getIω`](@ref)). For multimode simulations, create one figure for each mode plus one for
the sum of all modes.

# Keyword arguments
- `λrange::Tuple(Float64, Float64)` : x-axis limits for spectral plot (wavelength in metres)
- `trange::Tuple(Float64, Float64)` : x-axis limits for time-domain plot (time in seconds)
- `dBmin::Float64` : lower colour-scale limit for logarithmic spectral plot
- `resolution::Real` smooth the spectral energy density as defined by [`getIω`](@ref).
"""
function prop_2D(output, specaxis=:f;
                 trange=(-50e-15, 50e-15), bandpass=nothing,
                 λrange=(150e-9, 2000e-9), dBmin=-60,
                 resolution=nothing, modes=nothing,
                 kwargs...)
    z = output["z"]*1e2
    if specaxis == :λ
            specx, Iω = getIω(output, specaxis, specrange=λrange, resolution=resolution)
    else
            specx, Iω = getIω(output, specaxis, resolution=resolution)
    end

    t, Et = getEt(output, trange=trange, bandpass=bandpass)
    It = abs2.(Et)

    speclims, speclabel, specxfac = getspeclims(λrange, specaxis)
    specx .*= specxfac

    multimode, modelabels = get_modes(output)

    if multimode
        fig = _prop2D_mm(modelabels, modeidcs(modes, modelabels), t, z, specx, It, Iω,
                         speclabel, speclims, trange, dBmin, window_str(bandpass);
                         kwargs...)
    else
        fig = _prop2D_sm(t, z, specx, It, Iω,
                         speclabel, speclims, trange, dBmin, window_str(bandpass);
                         kwargs...)
    end
    fig
end

modeidcs(m::Int, ml) = [m]
modeidcs(m::Symbol, ml) = (m == :sum) ? [] : error("modes must be :sum, a single integer, or iterable")
modeidcs(m::Nothing, ml) = 1:length(ml)
modeidcs(m, ml) = m

# Helper function to convert λrange to the correct numbers depending on specaxis
function getspeclims(λrange, specaxis)
    if specaxis == :f
        specxfac = 1e-15
        speclims = (specxfac*c/maximum(λrange), specxfac*c/minimum(λrange))
        speclabel = "Frequency (PHz)"
    elseif specaxis == :ω
        specxfac = 1e-15
        speclims = (specxfac*wlfreq(maximum(λrange)), specxfac*wlfreq(minimum(λrange)))
        speclabel = "Angular frequency (rad/fs)"
    elseif specaxis == :λ
        specxfac = 1e9
        speclims = λrange .* specxfac
        speclabel = "Wavelength (nm)"
    else
        error("Unknown specaxis $specaxis")
    end
    return speclims, speclabel, specxfac
end

# single-mode 2D propagation plots
function _prop2D_sm(t, z, specx, It, Iω, speclabel, speclims, trange, dBmin, bpstr; kwargs...)
    num = "Propagation" * ((length(bpstr) > 0) ? ", $bpstr" : "")
    pfig, axs = plt.subplots(1, 2, num=num)
    pfig.set_size_inches(12, 4)
    Iω = Maths.normbymax(Iω)
    _spec2D_log(axs[1], specx, z, Iω, dBmin, speclabel, speclims; kwargs...)

    _time2D(axs[2], t, z, It, trange; kwargs...)
    pfig.tight_layout()
    return pfig
end

# multi-mode 2D propagation plots
function _prop2D_mm(modelabels, modes, t, z, specx, It, Iω,
                    speclabel, speclims, trange, dBmin, bpstr;
                    kwargs...)
    pfigs = Figure[]
    Iω = Maths.normbymax(Iω)
    id = "($(string(hash(gensym()); base=16)[1:4])) "
    for mi in modes
        num = id * "Propagation ($(modelabels[mi]))" * ((length(bpstr) > 0) ? ", $bpstr" : "")
        pfig, axs = plt.subplots(1, 2, num=num)
        pfig.set_size_inches(12, 4)
        _spec2D_log(axs[1], specx, z, Iω[:, mi, :], dBmin, speclabel, speclims; kwargs...)

        _time2D(axs[2], t, z, It[:, mi, :], trange; kwargs...)
        push!(pfigs, pfig)
    end

    num = id * "Propagation (all modes)" * ((length(bpstr) > 0) ? ", $bpstr" : "")
    pfig, axs = plt.subplots(1, 2, num=num)
    pfig.set_size_inches(12, 4)
    Iωall = dropdims(sum(Iω, dims=2), dims=2)
    _spec2D_log(axs[1], specx, z, Iωall, dBmin, speclabel, speclims; kwargs...)

    Itall = dropdims(sum(It, dims=2), dims=2)
    _time2D(axs[2], t, z, Itall, trange; kwargs...)
    pfig.tight_layout()
    push!(pfigs, pfig)

    return pfigs
end

# a single logarithmic colour-scale spectral domain plot
function _spec2D_log(ax, specx, z, I, dBmin, speclabel, speclims; kwargs...)
    im = ax.pcolormesh(specx, z, 10*log10.(transpose(I)); shading="auto", kwargs...)
    im.set_clim(dBmin, 0)
    cb = plt.colorbar(im, ax=ax)
    cb.set_label("SED (dB)")
    ax.set_ylabel("Distance (cm)")
    ax.set_xlabel(speclabel)
    ax.set_xlim(speclims...)
end

# a single time-domain propagation plot
function _time2D(ax, t, z, I, trange; kwargs...)
    Pfac, unit = power_unit(I)
    im = ax.pcolormesh(t*1e15, z, Pfac*transpose(I); shading="auto", kwargs...)
    cb = plt.colorbar(im, ax=ax)
    cb.set_label("Power ($unit)")
    ax.set_xlim(trange.*1e15)
    ax.set_xlabel("Time (fs)")
    ax.set_ylabel("Distance (cm)")
end

"""
    time_1D(output, zslice, y=:Pt, kwargs...)

Create lineplots of time-domain slice(s) of the propagation.

The keyword argument `y` determines
what is plotted: `:Pt` (power, default), `:Esq` (squared electric field) or `:Et` (electric field).

The keyword argument `modes` selects which modes (if present) are to be plotted, and can be
a single index, a `range` or `:sum`. In the latter case, the sum of modes is plotted.

The keyword argument `oversampling` determines the amount of oversampling done before plotting.

Other `kwargs` are passed onto `plt.plot`.
"""
function time_1D(output, zslice=maximum(output["z"]);
                y=:Pt, modes=nothing,
                oversampling=4, trange=(-50e-15, 50e-15), bandpass=nothing,
                FTL=false, propagate=nothing,
                kwargs...)
    t, Et, zactual = getEt(output, zslice,
                           trange=trange, oversampling=oversampling, bandpass=bandpass,
                           FTL=FTL, propagate=propagate)
    if y == :Pt
        yt = abs2.(Et)
    elseif y == :Et
        yt = real(Et)
    elseif y == :Esq
        yt = real(Et).^2
    else
        error("unknown time plot variable $y")
    end
    multimode, modestrs = get_modes(output)
    if multimode
        if modes == :sum
            y == :Pt || error("Modal sum can only be plotted for power!")
            yt = dropdims(sum(yt, dims=2), dims=2)
            modestrs = join(modestrs, "+")
            nmodes = 1
        else
            isnothing(modes) && (modes = 1:length(modestrs))
            yt = yt[:, modes, :]
            modestrs = modestrs[modes]
            nmodes = length(modes)
        end
    end

    yfac, unit = power_unit(abs2.(Et), y)

    sfig = plt.figure()
    if multimode && nmodes > 1
        _plot_slice_mm(plt.gca(), t*1e15, yfac*yt, zactual, modestrs; kwargs...)
    else
        zs = [@sprintf("%.2f cm", zi*100) for zi in zactual]
        label = multimode ? zs.*" ($modestrs)" : zs
        for iz in eachindex(zactual)
            plt.plot(t*1e15, yfac*yt[:, iz]; label=label[iz], kwargs...)
        end
    end
    plt.legend(frameon=false)
    add_fwhm_legends(plt.gca(), "fs")
    plt.xlabel("Time (fs)")
    plt.xlim(1e15.*trange)
    ylab = y == :Et ?  "Field ($unit)" : "Power ($unit)"
    plt.ylabel(ylab)
    y == :Et || plt.ylim(ymin=0)
    sfig.set_size_inches(8.5, 5)
    sfig.tight_layout()
    sfig
end

# Automatically find power unit depending on scale of electric field.
function power_unit(Pt, y=:Pt)
    units = ["kW", "MW", "GW", "TW", "PW"]
    Pmax = maximum(Pt)
    oom = clamp(floor(Int, log10(Pmax)/3), 1, 5) # maximum unit is PW
    powerfac = 1/10^(oom*3)
    if y == :Et
        sqrt(powerfac), "$(units[oom])\$^{1/2}\$"
    else
        return powerfac, units[oom]
    end
end    

"""
    spec_1D(output, zslice, specaxis=:λ, log10=true, log10min=1e-6)

Create lineplots of spectral-domain slices of the propagation.

The x-axis is determined by `specaxis` (see [`getIω`](@ref)).

If `log10` is true, plot on a logarithmic scale, with a y-axis range of `log10min`. 

The keyword argument `modes` selects which modes (if present) are to be plotted, and can be
a single index, a `range` or `:sum`. In the latter case, the sum of modes is plotted.

Other `kwargs` are passed onto `plt.plot`.
"""
function spec_1D(output, zslice=maximum(output["z"]), specaxis=:λ;
                 modes=nothing, λrange=(150e-9, 1200e-9),
                 log10=true, log10min=1e-6, resolution=nothing,
                 kwargs...)
    if specaxis == :λ
        specx, Iω, zactual = getIω(output, specaxis, zslice, specrange=λrange, resolution=resolution)
    else
        specx, Iω, zactual = getIω(output, specaxis, zslice, resolution=resolution)
    end
    speclims, speclabel, specxfac = getspeclims(λrange, specaxis)
    multimode, modestrs = get_modes(output)
    if multimode
        modes = isnothing(modes) ? (1:size(Iω, 2)) : modes
        if modes == :sum
            Iω = dropdims(sum(Iω, dims=2), dims=2)
            modestrs = join(modestrs, "+")
            nmodes = 1
        else
            isnothing(modes) && (modes = 1:length(modestrs))
            Iω = Iω[:, modes, :]
            modestrs = modestrs[modes]
            nmodes = length(modes)
        end
    end

    specx .*= specxfac

    sfig = plt.figure()
    if multimode && nmodes > 1
        _plot_slice_mm(plt.gca(), specx, Iω, zactual, modestrs, log10; kwargs...)
    else
        zs = [@sprintf("%.2f cm", zi*100) for zi in zactual]
        label = multimode ? zs.*" ($modestrs)" : zs
        for iz in eachindex(zactual)
            (log10 ? plt.semilogy : plt.plot)(specx, Iω[:, iz]; label=label[iz], kwargs...)
        end
    end
    plt.legend(frameon=false)
    plt.xlabel(speclabel)
    plt.ylabel("Spectral energy density")
    log10 && plt.ylim(3*maximum(Iω)*log10min, 3*maximum(Iω))
    plt.xlim(speclims...)
    sfig.set_size_inches(8.5, 5)
    sfig.tight_layout()
    sfig
end

dashes = [(0, (10, 1)),
          (0, (5, 1)),
          (0, (1, 0.5)),
          (0, (1, 0.5, 1, 0.5, 3, 1)),
          (0, (5, 1, 1, 1))]

function _plot_slice_mm(ax, x, y, z, modestrs, log10=false, fwhm=false; kwargs...)
    pfun = (log10 ? ax.semilogy : ax.plot)
    for sidx = 1:size(y, 3) # iterate over z-slices
        zs = @sprintf("%.2f cm", z[sidx]*100)
        line = pfun(x, y[:, 1, sidx]; label="$zs ($(modestrs[1]))", kwargs...)[1]
        for midx = 2:size(y, 2) # iterate over modes
            pfun(x, y[:, midx, sidx], linestyle=dashes[midx], color=line.get_color(),
                 label="$zs ($(modestrs[midx]))"; kwargs...)
        end
    end
end

spectrogram(output::AbstractOutput, args...; kwargs...) = spectrogram(
    makegrid(output), output, args...; kwargs...)

function spectrogram(grid::Grid.AbstractGrid, Eω::AbstractArray, specaxis=:λ;
                     propagate=nothing, kwargs...)
    t, Et = getEt(grid, Eω; propagate=propagate, oversampling=1)
    spectrogram(t, Et, specaxis; kwargs...)
end

function spectrogram(grid::Grid.AbstractGrid, output, zslice, specaxis=:λ;
                     propagate=nothing, kwargs...)
    t, Et, zactual = getEt(output, zslice; oversampling=1, propagate=propagate)
    Et = Et[:, 1]
    spectrogram(t, Et, specaxis; kwargs...)
end

function spectrogram(t::AbstractArray, Et::AbstractArray, specaxis=:λ;
                     trange, N, fw, λrange=(150e-9, 2000e-9), log=false, dBmin=-40,
                     kwargs...)
    ω = Maths.rfftfreq(t)[2:end]
    tmin, tmax = extrema(trange)
    tg = collect(range(tmin, tmax, length=N))
    g = Maths.gabor(t, real(Et), tg, fw)
    g = g[2:end, :]

    specy, Ig = getIω(ω, g*Maths.rfftnorm(t[2]-t[1]), specaxis)
    speclims, speclabel, specyfac = getspeclims(λrange, specaxis)

    log && (Ig = 10*log10.(Maths.normbymax(Ig)))

    fig = plt.figure()
    plt.pcolormesh(tg.*1e15, specyfac*specy, Ig; shading="auto", kwargs...)
    plt.ylim(speclims...)
    plt.ylabel(speclabel)
    plt.xlabel("Time (fs)")
    log && plt.clim(dBmin, 0)
    plt.colorbar()
    fig
end

function energy(output; modes=nothing, bandpass=nothing, figsize=(7, 5))
    e = Processing.energy(output; bandpass=bandpass)
    eall = Processing.energy(output)

    multimode, modestrs = get_modes(output)
    if multimode
        e0 = sum(eall[:, 1])
        modes = isnothing(modes) ? (1:size(e, 1)) : modes
        if modes == :sum
            e = dropdims(sum(e, dims=1), dims=1)
            modestrs = join(modestrs, "+")
            nmodes = 1
        else
            isnothing(modes) && (modes = 1:length(modestrs))
            e = e[modes, :]
            modestrs = modestrs[modes]
            nmodes = length(modes)
        end
    else
        e0 = eall[1]
    end

    z = output["z"]*100

    fig = plt.figure()
    ax = plt.axes()
    ax.plot(z, 1e6*e')
    ax.set_xlim(extrema(z)...)
    ax.set_ylim(ymin=0)
    ax.set_xlabel("Distance (cm)")
    ax.set_ylabel("Energy (μJ)")
    rax = ax.twinx()
    rax.plot(z, 100*(e/e0)', linewidth=0)
    lims = ax.get_ylim()
    rax.set_ylim(100/(1e6*e0).*lims)
    rax.set_ylabel("Conversion efficiency (%)")
    fig.set_size_inches(figsize...)
    fig
end


function auto_fwhm_arrows(ax, x, y; color="k", arrowlength=nothing, hpad=0, linewidth=1,
                                    text=nothing, units="fs")
    left, right = Maths.level_xings(x, y)
    fw = abs(right - left)
    halfmax = maximum(y)/2
    arrowlength = isnothing(arrowlength) ? 2*fw : arrowlength

    ax.annotate("", xy=(left-hpad, halfmax),
                xytext=(left-hpad-arrowlength, halfmax),
                arrowprops=Dict("arrowstyle" => "->",
                                "color" => color,
                                "linewidth" => linewidth))
    ax.annotate("", xy=(right+hpad, halfmax),
                xytext=(right+hpad+arrowlength, halfmax),
                arrowprops=Dict("arrowstyle" => "->",
                                "color" => color,
                                "linewidth" => linewidth))

    if text == :left
        ax.text(left-arrowlength/2, 1.1*halfmax, @sprintf("%.1f %s", fw, units),
                ha="right", color=color)
    elseif text == :right
        ax.text(right+arrowlength/2, 1.1*halfmax, @sprintf("%.1f %s", fw, units),
                color=color)
    end
end

function add_fwhm_legends(ax, unit)
    leg = ax.get_legend()
    texts = leg.get_texts()
    handles, labels = ax.get_legend_handles_labels()
    
    for (ii, line) in enumerate(handles)
        xy = line.get_xydata()
        fw = Maths.fwhm(xy[:, 1], xy[:, 2])
        t = texts[ii]
        s = t.get_text()
        s *= @sprintf(" [%.2f %s]", fw, unit)
        t.set_text(s)
    end
end

end<|MERGE_RESOLUTION|>--- conflicted
+++ resolved
@@ -90,16 +90,12 @@
     endline = findnext(li -> !startswith(li, " "^4), lines, modeline+1)
     mlines = lines[modeline+1 : endline-1]
     labels = [match(r"{([^,]*),", li).captures[1] for li in mlines]
-<<<<<<< HEAD
-    angles = parse.(Float64, [match(r"ϕ=(-?[0-9]+.[0-9]+)π", li).captures[1] for li in mlines])
-=======
     angles = zeros(length(mlines))
     for (ii, li) in enumerate(mlines)
-        m = match(r"ϕ=([0-9]+.[0-9]+)π", li)
+        m = match(r"ϕ=(-?[0-9]+.[0-9]+)π", li)
         isnothing(m) && continue # no angle information in mode label)
         angles[ii] = parse(Float64, m.captures[1])
     end
->>>>>>> 2f9c4219
     if !all(angles .== 0)
         for i in eachindex(labels)
             if startswith(labels[i], "HE")
