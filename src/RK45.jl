--- conflicted
+++ resolved
@@ -2,11 +2,6 @@
 import Dates
 import Logging
 import Printf: @sprintf
-<<<<<<< HEAD
-=======
-import LinearAlgebra: norm
-# import PyPlot: pygui, plt
->>>>>>> 8c65b17d
 
 #Get Butcher tableau etc from separate file (for convenience of changing if wanted)
 include("dopri.jl")
