--- conflicted
+++ resolved
@@ -39,7 +39,7 @@
 end
 
 """
-    SechField(;λ0, τw, energy, ϕ=0.0, τ0=0.0)
+    SechField(;λ0, energy, τw=nothing, τfwhm=nothing, ϕ=0.0, τ0=0.0)
 
 Construct a Sech^2(t/τw) shaped pulse, specifying either the
 natural width `τw`, or the intensity/power FWHM `τfwhm`.
@@ -58,24 +58,11 @@
     PulseField(λ0, energy, ϕ, τ0, t -> sech(t/τw)^2)
 end
 
-<<<<<<< HEAD
-=======
-"""
-    SechField(;λ0, τfwhm, energy, ϕ=0.0, τ0=0.0)
-
-Construct a Sech^2 shaped pulse with intensity/power FWHM `τfwhm`,
-and other parameters as defined for [`PulseField`](@ref).
-"""
-#function SechField(;λ0, τfwhm, energy, ϕ=0.0, τ0=0.0)
-#    τw = τfwhm/(2*log(1 + sqrt(2)))
-#    SechField(λ0=λ0, τw=τw, energy=energy, ϕ=ϕ, τ0=τ0)
-#end
 """
     make_Et(p::PulseField, grid)
 
 Create electric field for `PulseField`, either the field (for `RealGrid`) or the envelope (for `EnvGrid`)
 """
->>>>>>> 3f1b8877
 function make_Et(p::PulseField, grid::Grid.RealGrid)
     t = grid.t .- p.τ0
     ω0 = PhysData.wlfreq(p.λ0)
