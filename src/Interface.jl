--- conflicted
+++ resolved
@@ -366,12 +366,8 @@
                         modes=:HE11, model=:full, loss=true,
                         radial_integral_rtol=1e-3,
                         raman=nothing, kerr=true, plasma=nothing,
-<<<<<<< HEAD
-                        PPT_options=Dict{Symbol, Any}(),
                         stats_kwargs=Dict{Symbol, Any}(),
-=======
                         PPT_options=Dict{Symbol, Any}(), preionfrac=0.0,
->>>>>>> 19379269
                         rotation=true, vibration=true,
                         saveN=201, filepath=nothing,
                         scan=nothing, scanidx=nothing, filename=nothing)
