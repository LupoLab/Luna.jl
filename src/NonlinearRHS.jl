--- conflicted
+++ resolved
@@ -139,22 +139,14 @@
     end
 end
 
-<<<<<<< HEAD
 function Et_to_Pt!(Pt, Et, responses, idcs)
     for i in idcs
         Et_to_Pt!(view(Pt, :, i), view(Et, :, i), responses)
     end
 end
-        
-mutable struct TransModal{IT, ET, EfT, TT, FTT, rT, gT, dT, nT, lT, lfT}
-    nmodes::Int
-    indices::IT
-    dlfun::lfT
-    dimlimits::lT
-=======
+
 mutable struct TransModal{tsT, lT, TT, FTT, rT, gT, dT, nT}
     ts::tsT
->>>>>>> 620fdc86
     full::Bool
     dimlimits::lT
     Emω::Array{ComplexF64,2}
