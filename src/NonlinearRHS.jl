--- conflicted
+++ resolved
@@ -194,14 +194,14 @@
     TransModal(ComplexF64, grid, args...; kwargs...)
 end
 
-@noinline function reset!(t::TransModal, Emω::Array{ComplexF64,2}, z::Float64)
+function reset!(t::TransModal, Emω::Array{ComplexF64,2}, z::Float64)
     t.Emω .= Emω
     t.ncalls = 0
     t.z = z
     t.dimlimits = Modes.dimlimits(t.ts.ms[1], z=z)
 end
 
-@noinline function pointcalc!(fval, xs, t::TransModal)
+function pointcalc!(fval, xs, t::TransModal)
     # TODO: parallelize this in Julia 1.3
     for i in 1:size(xs, 2)
         x1 = xs[1, i]
@@ -312,37 +312,6 @@
     nl .*= t.grid.ωwin.*t.densityfun(z).*(-im.*t.grid.ω./2)./t.normfun(z)
 end
 
-<<<<<<< HEAD
-=======
-"Calculate energy from modal field E(t)"
-function energy_modal(grid::Grid.RealGrid)
-    function energy_t(t, Et)
-        Eta = Maths.hilbert(Et)
-        return integrate(grid.t, abs2.(Eta), SimpsonEven())
-    end
-
-    prefac = 2π/(grid.ω[end]^2)
-    function energy_ω(ω, Eω)
-        prefac*integrate(ω, abs2.(Eω), SimpsonEven())
-    end
-    return energy_t, energy_ω
-end
-
-function energy_modal(grid::Grid.EnvGrid)
-    function energy_t(t, Et)
-        return integrate(grid.t, abs2.(Et), SimpsonEven())
-    end
-
-    δω = grid.ω[2] - grid.ω[1]
-    Δω = length(grid.ω)*δω
-    prefac = 2π*δω/(Δω^2)
-    function energy_ω(ω, Eω)
-        prefac*sum(abs2.(Eω))
-    end
-    return energy_t, energy_ω
-end
-
->>>>>>> d1305d16
 """
     TransRadial
 
@@ -469,47 +438,7 @@
     return norm
 end
 
-<<<<<<< HEAD
-"""
-    TransFree
-
-Transform E(ω) -> Pₙₗ(ω) for full 3D free-space propagation
-"""
-mutable struct TransFree{TT, FTT, nT, rT, gT, dT, iT}
-=======
-function energy_radial(grid::Grid.RealGrid, q)
-    function energy_t(t, Et)
-        Eta = Maths.hilbert(Et)
-        tintg = integrate(t, abs2.(Eta), SimpsonEven())
-        return 2π*PhysData.c*PhysData.ε_0/2 * Hankel.integrateR(tintg, q)
-    end
-
-    prefac = 2π*PhysData.c*PhysData.ε_0/2 * 2π/(grid.ω[end]^2)
-    function energy_ω(ω, Eω)
-        ωintg = integrate(ω, abs2.(Eω), SimpsonEven())
-        return prefac*Hankel.integrateK(ωintg, q)
-    end
-    return energy_t, energy_ω
-end
-
-function energy_radial(grid::Grid.EnvGrid, q)
-    function energy_t(t, Et)
-        tintg = integrate(t, abs2.(Et), SimpsonEven())
-        return 2π*PhysData.c*PhysData.ε_0/2 * Hankel.integrateR(tintg, q)
-    end
-
-    δω = grid.ω[2] - grid.ω[1]
-    Δω = length(grid.ω)*δω
-    prefac = 2π*PhysData.c*PhysData.ε_0/2 * 2π*δω/(Δω^2)
-    function energy_ω(ω, Eω)
-        ωintg = dropdims(sum(abs2.(Eω); dims=1), dims=1)
-        return prefac*Hankel.integrateK(ωintg, q)
-    end
-    return energy_t, energy_ω
-end
-
 mutable struct TransFree{TT, FTT, nT, rT, gT, xygT, dT, iT}
->>>>>>> d1305d16
     FT::FTT # 3D Fourier transform (space to k-space and time to frequency)
     normfun::nT # Function which returns normalisation factor
     resp::rT # nonlinear responses (tuple of callables)
