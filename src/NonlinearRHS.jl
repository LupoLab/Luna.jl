"""
    NonlinearRHS

Functions which define the modal decomposition.

Types of decomposition that are available:
    1. Mode-averaged waveguide
    2. Multi-mode waveguide (with or without polarisation)
        a. Azimuthal symmetry (radial integral only)
        b. Full 2-D integral
    3. Free space
        a. Azimuthal symmetry (Hankel transform)
        b. Full 2-D (Fourier transform)
"""
module NonlinearRHS
import FFTW
import Cubature
import LinearAlgebra: mul!, ldiv!
import NumericalIntegration: integrate, SimpsonEven
import Luna: PhysData, Modes, Maths, Grid, Hankel

"Transform A(ω) to A(t) on oversampled time grid - real field"
function to_time!(Ato::Array{T, D}, Aω, Aωo, IFTplan) where T<:Real where D
    N = size(Aω, 1)
    No = size(Aωo, 1)
    scale = (No-1)/(N-1) # Scale factor makes up for difference in FFT array length
    fill!(Aωo, 0)
    copy_scale!(Aωo, Aω, N, scale)
    mul!(Ato, IFTplan, Aωo)
end

"Transform A(ω) to A(t) on oversampled time grid - envelope"
function to_time!(Ato::Array{T, D}, Aω, Aωo, IFTplan) where T<:Complex where D
    N = size(Aω, 1)
    No = size(Aωo, 1)
    scale = No/N # Scale factor makes up for difference in FFT array length
    fill!(Aωo, 0)
    copy_scale_both!(Aωo, Aω, N÷2, scale)
    mul!(Ato, IFTplan, Aωo)
end

"Transform oversampled A(t) to A(ω) on normal grid - real field"
function to_freq!(Aω, Aωo, Ato::Array{T, D}, FTplan) where T<:Real where D
    N = size(Aω, 1)
    No = size(Aωo, 1)
    scale = (N-1)/(No-1) # Scale factor makes up for difference in FFT array length
    mul!(Aωo, FTplan, Ato)
    copy_scale!(Aω, Aωo, N, scale)
end

"Transform oversampled A(t) to A(ω) on normal grid - envelope"
function to_freq!(Aω, Aωo, Ato::Array{T, D}, FTplan) where T<:Complex where D
    N = size(Aω, 1)
    No = size(Aωo, 1)
    scale = N/No # Scale factor makes up for difference in FFT array length
    mul!(Aωo, FTplan, Ato)
    copy_scale_both!(Aω, Aωo, N÷2, scale)
end

"Copy first N elements from source to dest and simultaneously multiply by scale factor"
function copy_scale!(dest::Vector, source::Vector, N, scale)
    for i = 1:N
        dest[i] = scale * source[i]
    end
end

"""Copy first and last N elements from source to first and last N elements in dest
and simultaneously multiply by scale factor"""
function copy_scale_both!(dest::Vector, source::Vector, N, scale)
    for i = 1:N
        dest[i] = scale * source[i]
    end
    for i = 1:N
        dest[end-i+1] = scale * source[end-i+1]
    end
end

"copy_scale! for multi-dim arrays. Works along first axis"
function copy_scale!(dest, source, N, scale)
    (size(dest)[2:end] == size(source)[2:end] 
     || error("dest and source must be same size except along first dimension"))
    idcs = CartesianIndices(size(dest)[2:end])
    _cpsc_core(dest, source, N, scale, idcs)
end

function _cpsc_core(dest, source, N, scale, idcs)
    for i in idcs
        for j = 1:N
            dest[j, i] = scale * source[j, i]
        end
    end
end

"copy_scale_both! for multi-dim arrays. Works along first axis"
function copy_scale_both!(dest, source, N, scale)
    (size(dest)[2:end] == size(source)[2:end] 
     || error("dest and source must be same size except along first dimension"))
    idcs = CartesianIndices(size(dest)[2:end])
    _cpscb_core(dest, source, N, scale, idcs)
end

function _cpscb_core(dest, source, N, scale, idcs)
    for i in idcs
        for j = 1:N
            dest[j, i] = scale * source[j, i]
        end
        for j = 1:N
            dest[end-j+1, i] = scale * source[end-j+1, i]
        end
    end
end

"Normalisation factor for modal field."
function norm_modal(ω)
    out = -im .* ω ./ 4
    function norm(z)
        return out
    end
end

"Normalisation factor for mode-averaged field."
function norm_mode_average(ω, βfun!, Aeff)
    out = zero(ω)
    pre = @. PhysData.c^(3/2)*sqrt(2*PhysData.ε_0)/ω
    function norm(z)
        βfun!(out, ω, z)
        out .*= pre/sqrt(Aeff(z))
        return out
    end
    return norm
end

"Accumulate responses induced by Et in Pt"
function Et_to_Pt!(Pt, Et, responses)
    for resp in responses
        resp(Pt, Et)
    end
end

<<<<<<< HEAD
function Et_to_Pt!(Pt, Et, responses, idcs)
    for i in idcs
        Et_to_Pt!(view(Pt, :, i), view(Et, :, i), responses)
    end
end
        
mutable struct TransModal{IT, ET, TT, FTT, rT, gT, dT, nT, lT}
=======
mutable struct TransModal{IT, ET, EfT, TT, FTT, rT, gT, dT, nT, lT, lfT}
>>>>>>> f07aa1eb
    nmodes::Int
    indices::IT
    dlfun::lfT
    dimlimits::lT
    full::Bool
    Exyfun::EfT
    Exys::ET
    Ems::Array{Float64,2}
    Emω::Array{ComplexF64,2}
    Erω::Array{ComplexF64,2}
    Erωo::Array{ComplexF64,2}
    Er::Array{TT,2}
    Pr::Array{TT,2}
    Prω::Array{ComplexF64,2}
    Prωo::Array{ComplexF64,2}
    Prmω::Array{ComplexF64,2}
    FT::FTT
    resp::rT
    grid::gT
    densityfun::dT
    normfun::nT
    ncalls::Int
    z::Float64
    rtol::Float64
    atol::Float64
    mfcn::Int
end

"Transform E(ω) -> Pₙₗ(ω) for modal field."
# Exyfun - returns Exys as function of z
# Exys - nmodes length collection of functions returning normalised Ex,Ey field given r,θ  
# FT - forward FFT for the grid
# resp - tuple of nonlinear responses
# if full is true, we integrate over whole cross section
function TransModal(tT, grid, nmodes, dlfun, Exyfun, FT, resp, densityfun, components, normfun; rtol=1e-3, atol=0.0, mfcn=300, full=false)
    # npol is the number of vector components, either 1 (linear pol) or 2 (full X-Y vec)
    if components == :Ey
        indices = 2
        npol = 1
    elseif components == :Ex
        indices = 1
        npol = 1
    elseif components == :Exy
        indices = 1:2
        npol = 2
    else
        error("components must be one of :Ex, :Ey or :Exy")
    end
    Emω = Array{ComplexF64,2}(undef, length(grid.ω), nmodes)
    Ems = Array{Float64,2}(undef, nmodes, npol)
    Erω = Array{ComplexF64,2}(undef, length(grid.ω), npol)
    Erωo = Array{ComplexF64,2}(undef, length(grid.ωo), npol)
    Er = Array{tT,2}(undef, length(grid.to), npol)
    Pr = Array{tT,2}(undef, length(grid.to), npol)
    Prω = Array{ComplexF64,2}(undef, length(grid.ω), npol)
    Prωo = Array{ComplexF64,2}(undef, length(grid.ωo), npol)
    Prmω = Array{ComplexF64,2}(undef, length(grid.ω), nmodes)
    IFT = inv(FT)
    Exys = Exyfun(z=0.0)
    dimlimits = dlfun(z=0.0)
    TransModal(nmodes, indices, dlfun, dimlimits, full, Exyfun, Exys,
               Ems, Emω, Erω, Erωo, Er, Pr, Prω, Prωo, Prmω,
               FT, resp, grid, densityfun, normfun, 0, 0.0, rtol, atol, mfcn)
end

function TransModal(grid::Grid.RealGrid, args...; kwargs...)
    TransModal(Float64, grid, args...; kwargs...)
end

function TransModal(grid::Grid.EnvGrid, args...; kwargs...)
    TransModal(ComplexF64, grid, args...; kwargs...)
end

show(io::IO, t::TransModal) = print(io, "TransModal{$(t.nmodes) modes}")

function reset!(t::TransModal, Emω::Array{ComplexF64,2}, z::Float64)
    t.Emω .= Emω
    t.ncalls = 0
    t.z = z
    t.Exys .= t.Exyfun(z=z)
    t.dimlimits = t.dlfun(z=z)
end

function pointcalc!(fval, xs, t::TransModal)
    # TODO: parallelize this in Julia 1.3
    for i in 1:size(xs, 2)
        x1 = xs[1, i]
        # on or outside boundaries are zero
        if x1 <= t.dimlimits[2][1] || x1 >= t.dimlimits[3][1]
            fval[:, i] .= 0.0
            continue
        end
        if size(xs, 1) > 1
            x2 = xs[2, i]
            if t.dimlimits[1] == :polar
                pre = x1
            else
                if x2 <= t.dimlimits[2][2] || x1 >= t.dimlimits[3][2]
                    fval[:, i] .= 0.0
                    continue
                end
                pre = 1.0
            end
        else
            if t.dimlimits[1] == :polar
                x2 = 0.0
                pre = 2π*x1
            else
                x2 = 0.0
                pre = 1.0
            end
        end
        # get the field at r,θ
        for i = 1:t.nmodes
            t.Ems[i,:] .= t.Exys[i]((x1, x2))[t.indices] # field matrix (nmodes x npol)
        end
        mul!(t.Erω, t.Emω, t.Ems) # matrix product (nω x nmodes) * (nmodes x npol) -> (nω x npol)
        to_time!(t.Er, t.Erω, t.Erωo, inv(t.FT))
        # get nonlinear pol at r,θ
        fill!(t.Pr, 0.0)
        Et_to_Pt!(t.Pr, t.Er, t.resp)
        @. t.Pr *= t.grid.towin
        to_freq!(t.Prω, t.Prωo, t.Pr, t.FT)
        t.Prω .*= t.grid.ωwin.*t.normfun(t.z)
        # now project back to each mode
        # matrix product (nω x npol) * (npol x nmodes) -> (nω x nmodes)
        mul!(t.Prmω, t.Prω, transpose(t.Ems))
        fval[:, i] .= pre.*reshape(reinterpret(Float64, t.Prmω), length(t.Emω)*2)
    end
end

function (t::TransModal)(nl, Eω, z)
    reset!(t, Eω, z)
    if t.full
        val, err = Cubature.pcubature_v(
            length(Eω)*2,
            (x, fval) -> pointcalc!(fval, x, t),
            t.dimlimits[2], t.dimlimits[3], 
            reltol=t.rtol, abstol=t.atol, maxevals=t.mfcn, error_norm=Cubature.L2)
    else
        val, err = Cubature.pcubature_v(
            length(Eω)*2,
            (x, fval) -> pointcalc!(fval, x, t),
            (t.dimlimits[2][1],), (t.dimlimits[3][1],), 
            reltol=t.rtol, abstol=t.atol, maxevals=t.mfcn, error_norm=Cubature.L2)
    end
    nl .= t.densityfun(z) .* reshape(reinterpret(ComplexF64, val), size(nl))
end

struct TransModeAvg{TT, FTT, rT, gT, dT, nT, aT}
    Pto::Array{TT,1}
    Eto::Array{TT,1}
    Eωo::Array{ComplexF64,1}
    Pωo::Array{ComplexF64,1}
    FT::FTT
    resp::rT
    grid::gT
    densityfun::dT
    normfun::nT
    aeff::aT # function which returns effective area
end

function TransModeAvg(TT, grid, FT, resp, densityfun, normfun, aeff)
    Eωo = zeros(ComplexF64, length(grid.ωo))
    Eto = zeros(TT, length(grid.to))
    Pto = similar(Eto)
    Pωo = similar(Eωo)
    TransModeAvg(Pto, Eto, Eωo, Pωo, FT, resp, grid, densityfun, normfun, aeff)
end

function TransModeAvg(grid::Grid.RealGrid, FT, resp, densityfun, normfun, aeff)
    TransModeAvg(Float64, grid, FT, resp, densityfun, normfun, aeff)
end

function TransModeAvg(grid::Grid.EnvGrid, FT, resp, densityfun, normfun, aeff)
    TransModeAvg(ComplexF64, grid, FT, resp, densityfun, normfun, aeff)
end

"Transform E(ω) -> Pₙₗ(ω) for mode-averaged field/envelope."
function (t::TransModeAvg)(nl, Eω, z)
    fill!(t.Pto, 0)
    to_time!(t.Eto, Eω, t.Eωo, inv(t.FT))
    t.Eto ./= sqrt(PhysData.ε_0*PhysData.c*t.aeff(z)/2)
    Et_to_Pt!(t.Pto, t.Eto, t.resp)
    @. t.Pto *= t.grid.towin
    to_freq!(nl, t.Pωo, t.Pto, t.FT)
    nl .*= t.grid.ωwin.*t.densityfun(z).*(-im.*t.grid.ω./2)./t.normfun(z)
end

"Calculate energy from modal field E(t)"
energy_modal() = _energy_modal

_energy_modal(t, Et::Array{T, N}) where T <: Real where N = _energy_modal(t, Maths.hilbert(Et))
_energy_modal(t, Et::Array{T, N}) where T <: Complex where N = abs(integrate(t, abs2.(Et), SimpsonEven()))

"""
    TransRadial

Transform E(ω) -> Pₙₗ(ω) for radially symetric free-space propagation
"""
struct TransRadial{TT, HTT, FTT, nT, rT, gT, dT, iT}
    QDHT::HTT # Hankel transform (space to k-space)
    FT::FTT # Fourier transform (time to frequency)
    normfun::nT # Function which returns normalisation factor
    resp::rT # nonlinear responses (tuple of callables)
    grid::gT # time grid
    densityfun::dT # callable which returns density
    Pto::Array{TT,2} # Buffer array for NL polarisation on oversampled time grid
    Eto::Array{TT,2} # Buffer array for field on oversampled time grid
    Eωo::Array{ComplexF64,2} # Buffer array for field on oversampled frequency grid
    Pωo::Array{ComplexF64,2} # Buffer array for NL polarisation on oversampled frequency grid
    idcs::iT # CartesianIndices for Et_to_Pt! to iterate over
end

function TransRadial(TT, grid, HT, FT, responses, densityfun, normfun)
    Eωo = zeros(ComplexF64, (length(grid.ωo), HT.N))
    Eto = zeros(TT, (length(grid.to), HT.N))
    Pto = similar(Eto)
    Pωo = similar(Eωo)
    idcs = CartesianIndices(size(Pto)[2:end])
    TransRadial(HT, FT, normfun, responses, grid, densityfun, Pto, Eto, Eωo, Pωo, idcs)
end

"""
    TransRadial(grid, HT, FT, responses, densityfun, normfun)

Construct a `TransRadial` to calculate the reciprocal-domain nonlinear polarisation.

# Arguments
- `grid::AbstractGrid` : the grid used in the simulation
- `HT::QDHT` : the Hankel transform which defines the spatial grid
- `FT::FFTW.Plan` : the time-frequency Fourier transform for the oversampled time grid
- `responses` : `Tuple` of response functions
- `densityfun` : callable which returns the gas density as a function of `z`
- `normfun` : normalisation factor as fctn of `z`, can be created via [`norm_radial`](@ref)
"""
function TransRadial(grid::Grid.RealGrid, args...)
    TransRadial(Float64, grid, args...)
end

function TransRadial(grid::Grid.EnvGrid, args...)
    TransRadial(ComplexF64, grid, args...)
end

"""
    (t::TransRadial)(nl, Eω, z)

Calculate the reciprocal-domain (ω-k-space) nonlinear response due to the field `Eω` and
place the result in `nl`
"""
function (t::TransRadial)(nl, Eω, z)
    fill!(t.Pto, 0)
    to_time!(t.Eto, Eω, t.Eωo, inv(t.FT)) # transform ω -> t
    ldiv!(t.Eto, t.QDHT, t.Eto) # transform k -> r
    Et_to_Pt!(t.Pto, t.Eto, t.resp, t.idcs) # add up responses
    @. t.Pto *= t.grid.towin # apodisation
    mul!(t.Pto, t.QDHT, t.Pto) # transform r -> k
    to_freq!(nl, t.Pωo, t.Pto, t.FT) # transform t -> ω
    nl .*= t.grid.ωwin .* t.densityfun(z) .* (-im.*t.grid.ω)./(2 .* t.normfun(z))
end

"""
    norm_radial(ω, q, nfun)

Make function to return normalisation factor for radial symmetry. 

TODO: Make z-dependent
"""
function norm_radial(ω, q, nfun)
    βsq = @. (nfun(2π*PhysData.c/ω)*ω/PhysData.c)^2 - (q.k^2)'
    βsq[βsq .< 0] .= 0
    out = @. sqrt(βsq)/(PhysData.μ_0*ω)
    out[ω .== 0, :] .= 1
    out[out .== 0] .= 1
    function norm(z)
        return out
    end
    return norm
end

function energy_radial(q)
    function energyfun(t, Et)
        Eta = Maths.hilbert(Et)
        intg = abs.(integrate(t, abs2.(Eta), SimpsonEven()))
        return 2π*PhysData.c*PhysData.ε_0/2 * Hankel.integrateR(intg, q)
    end
end

function energy_radial_env(q)
    function energyfun(t, Et)
        intg = abs.(integrate(t, abs2.(Et), SimpsonEven()))
        return 2π*PhysData.c*PhysData.ε_0/2 * Hankel.integrateR(intg, q)
    end
end

"""
    TransFree

Transform E(ω) -> Pₙₗ(ω) for full 3D free-space propagation
"""
mutable struct TransFree{TT, FTT, nT, rT, gT, dT, iT}
    FT::FTT # 3D Fourier transform (space to k-space and time to frequency)
    normfun::nT # Function which returns normalisation factor
    resp::rT # nonlinear responses (tuple of callables)
    grid::gT # time grid
    densityfun::dT # callable which returns density
    Pto::Array{TT, 3} # buffer for oversampled time-domain NL polarisation
    Eto::Array{TT, 3} # buffer for oversampled time-domain field
    Eωo::Array{ComplexF64, 3} # buffer for oversampled frequency-domain field
    Pωo::Array{ComplexF64, 3} # buffer for oversampled frequency-domain NL polarisation
    scale::Float64 # scale factor to be applied during oversampling
    idcs::iT # iterating over these slices Eto/Pto into Vectors, one at each position
end

function TransFree(TT, scale, grid, FT, Ny, Nx, responses, densityfun, normfun)
    Eωo = zeros(ComplexF64, (length(grid.ωo), Ny, Nx))
    Eto = zeros(TT, (length(grid.to), Ny, Nx))
    Pto = similar(Eto)
    Pωo = similar(Eωo)
    idcs = CartesianIndices((Ny, Nx))
    TransFree(FT, normfun, responses, grid, densityfun, Pto, Eto, Eωo, Pωo, scale, idcs)
end

"""
    TransFree(grid, FT, Ny, Nx, responses, densityfun, normfun)

Construct a `TransFree` to calculate the reciprocal-domain nonlinear polarisation.

# Arguments
- `grid::AbstractGrid` : the grid used in the simulation
- `FT::FFTW.Plan` : the full 3D (t-y-x) Fourier transform for the oversampled time grid
- `Nx::Int` : number of spatial points in `x` direction
- `Ny::Int` : number of spatial points in `y` direction
- `responses` : `Tuple` of response functions
- `densityfun` : callable which returns the gas density as a function of `z`
- `normfun` : normalisation factor as fctn of `z`, can be created via [`norm_free`](@ref)
"""
function TransFree(grid::Grid.RealGrid, args...)
    N = length(grid.ω)
    No = length(grid.ωo)
    scale = (No-1)/(N-1)
    TransFree(Float64, scale, grid, args...)
end

function TransFree(grid::Grid.EnvGrid, args...)
    N = length(grid.ω)
    No = length(grid.ωo)
    scale = No/N
    TransFree(ComplexF64, scale, grid, args...)
end

"""
    (t::TransFree)(nl, Eω, z)

Calculate the reciprocal-domain (ω-kx-ky-space) nonlinear response due to the field `Eω`
and place the result in `nl`.
"""
function (t::TransFree)(nl, Eωk, z)
    fill!(t.Pto, 0)
    fill!(t.Eωo, 0)
    copy_scale!(t.Eωo, Eωk, length(t.grid.ω), t.scale)
    ldiv!(t.Eto, t.FT, t.Eωo) # transform (ω, ky, kx) -> (t, y, x)
    Et_to_Pt!(t.Pto, t.Eto, t.resp, t.idcs) # add up responses
    @. t.Pto *= t.grid.towin # apodisation
    mul!(t.Pωo, t.FT, t.Pto) # transform (t, y, x) -> (ω, ky, kx)
    copy_scale!(nl, t.Pωo, length(t.grid.ω), 1/t.scale)
    nl .*= t.grid.ωwin .* t.densityfun(z) .* (-im.*t.grid.ω)./(2 .* t.normfun(z))
end

"""
    norm_free(ω, x, y, nfun)

Make function to return normalisation factor for 3D propagation. 

TODO: Make z-dependent
"""
function norm_free(ω, x, y, nfun)
    kx = reshape(Maths.fftfreq(x), (1, 1, length(x)))
    ky = reshape(Maths.fftfreq(x), (1, length(y)))
    n = nfun.(2π*PhysData.c./ω)
    βsq = @. (n*ω/PhysData.c)^2 - kx^2 - ky^2
    βsq = FFTW.fftshift(βsq, (2, 3))
    βsq[βsq .< 0] .= 0
    out = @. sqrt.(βsq)/(PhysData.μ_0*ω)
    out[ω .== 0, :, :] .= 1
    out[out .== 0] .= 1
    function norm(z)
        return out
    end
    return norm
end

function energy_free(x, y)
    Dx = abs(x[2] - x[1])
    Dy = abs(y[2] - y[1])
    function energyfun(t, Et)
        Eta = Maths.hilbert(Et)
        intg = sum(abs2.(Eta)) * Dx * Dy * abs(t[2] - t[1])
        return PhysData.c*PhysData.ε_0/2 *intg
    end
end

function energy_free_env(x, y)
    Dx = abs(x[2] - x[1])
    Dy = abs(y[2] - y[1])
    function energyfun(t, Et)
        intg = sum(abs2.(Et)) * Dx * Dy * abs(t[2] - t[1])
        return PhysData.c*PhysData.ε_0/2 *intg
    end
end

end<|MERGE_RESOLUTION|>--- conflicted
+++ resolved
@@ -137,17 +137,13 @@
     end
 end
 
-<<<<<<< HEAD
 function Et_to_Pt!(Pt, Et, responses, idcs)
     for i in idcs
         Et_to_Pt!(view(Pt, :, i), view(Et, :, i), responses)
     end
 end
         
-mutable struct TransModal{IT, ET, TT, FTT, rT, gT, dT, nT, lT}
-=======
 mutable struct TransModal{IT, ET, EfT, TT, FTT, rT, gT, dT, nT, lT, lfT}
->>>>>>> f07aa1eb
     nmodes::Int
     indices::IT
     dlfun::lfT
