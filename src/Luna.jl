module Luna
import FFTW
import NumericalIntegration
import Logging
import Printf: @sprintf
import LinearAlgebra: mul!, ldiv!
include("Maths.jl")
include("Hankel.jl")
include("PhysData.jl")
include("Grid.jl")
include("RK45.jl")
include("AbstractModes.jl")
include("Capillary.jl")
include("Nonlinear.jl")
include("Ionisation.jl")
include("Modes.jl")
include("Output.jl")
include("Stats.jl")


function make_linop(grid, βfun, αfun, frame_vel)
    β = .-βfun(grid.ω, 1, 1, 0)
    α = αfun(grid.ω, 1, 1, 0)
    β1 = -1/frame_vel(0)
    return @. im*(β-β1*grid.ω) - α/2
end

function make_fnl(grid, transform, densityfun, normfun, responses)
    Pω! = transform
    function fnl!(nl, Eω, z)
        Pω!(nl, Eω, z, responses)
        nl .*= grid.ωwin.*densityfun(z).*(-im.*grid.ω./2)./normfun(z)
    end
    return fnl!
end

function make_init(grid, inputs, energyfun, FT)
    out = fill(0.0 + 0.0im, length(grid.ω))
    for input in inputs
        out .+= scaled_input(grid, input, energyfun, FT)
    end
    return out
end

function scaled_input(grid, input, energyfun, FT)
    Et = input.func(grid.t)
    energy = energyfun(grid.t, Et)
    Et_sc = sqrt(input.energy)/sqrt(energy) .* Et
    return FT * Et_sc
end

<<<<<<< HEAD
function run(Eω, grid,
             linop, transform, FT; max_dz=Inf)
=======
function run(grid,
             linop, normfun, energyfun, densityfun, inputs, responses,
             transform, FT, output; max_dz=Inf)
>>>>>>> 08b1d018

    Et = FT \ Eω

    z = 0
    dz = 1e-3

    window! = let window=grid.ωwin, twindow=grid.twin, FT=FT, Et=Et
        function window!(Eω)
            Eω .*= window
            ldiv!(Et, FT, Eω)
            Et .*= twindow
            mul!(Eω, FT, Et)
        end
    end

<<<<<<< HEAD
    zout, Eout, steps = RK45.solve_precon(
        transform, linop, Eω, z, dz, zmax, saveN, stepfun=window!, max_dt=max_dz)
=======
    function stepfun(Eω, z, dz, interpolant)
        window!(Eω)
        output(Eω, z, dz, interpolant)
    end
>>>>>>> 08b1d018

    RK45.solve_precon(
        fnl!, linop, Eω, z, dz, grid.zmax, stepfun=stepfun, max_dt=max_dz)
end

end # module<|MERGE_RESOLUTION|>--- conflicted
+++ resolved
@@ -49,14 +49,9 @@
     return FT * Et_sc
 end
 
-<<<<<<< HEAD
 function run(Eω, grid,
-             linop, transform, FT; max_dz=Inf)
-=======
-function run(grid,
-             linop, normfun, energyfun, densityfun, inputs, responses,
-             transform, FT, output; max_dz=Inf)
->>>>>>> 08b1d018
+             linop, transform, FT, output; max_dz=Inf)
+
 
     Et = FT \ Eω
 
@@ -72,18 +67,13 @@
         end
     end
 
-<<<<<<< HEAD
-    zout, Eout, steps = RK45.solve_precon(
-        transform, linop, Eω, z, dz, zmax, saveN, stepfun=window!, max_dt=max_dz)
-=======
     function stepfun(Eω, z, dz, interpolant)
         window!(Eω)
         output(Eω, z, dz, interpolant)
     end
->>>>>>> 08b1d018
 
     RK45.solve_precon(
-        fnl!, linop, Eω, z, dz, grid.zmax, stepfun=stepfun, max_dt=max_dz)
+        transform, linop, Eω, z, dz, grid.zmax, stepfun=stepfun, max_dt=max_dz)
 end
 
 end # module