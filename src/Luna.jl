module Luna
import FFTW
import Hankel
import Logging
import LinearAlgebra: mul!, ldiv!
Logging.disable_logging(Logging.BelowMinLevel)

"""
    HDF5LOCK

Lock on the HDF5 library for multi-threaded execution.
"""
const HDF5LOCK = ReentrantLock()

"""
    @hlock

Wait for HDF5LOCK, execute the expression, and release H5DFLOCK.

!!! warning
    For thread safety, any call to functions from HDF5.jl needs to be preceeded by @hlock.
"""
macro hlock(expr)
    quote
        try
            lock(HDF5LOCK)
            $(esc(expr))
        finally
            unlock(HDF5LOCK)
        end
    end
end

"""
    Luna.settings

Dictionary of global settings for `Luna`.
"""
settings = Dict{String, Any}("fftw_flag" => FFTW.PATIENT,
                             "fftw_threads" => 0)

"""
    set_fftw_mode(mode)

Set FFTW planning mode for all FFTW transform planning in `Luna`.

Possible values for `mode` are `:estimate`, `:measure`, `:patient`, and `:exhaustive`.
The initial value upon loading `Luna` is `:patient`

# Examples
```jldoctest
julia> Luna.set_fftw_mode(:patient)
0x00000020
```
"""
function set_fftw_mode(mode)
    s = uppercase(string(mode))
    flag = getfield(FFTW, Symbol(s))
    settings["fftw_flag"] = flag
end

"""
    set_fftw_threads(nthr)

Set number of threads to be used by FFTW. If set to `0`, the number of threads used by 
FFTW is determined automatically (see [`Utils.FFTWthreads()`](@ref))
"""
function set_fftw_threads(nthr=0)
    settings["fftw_threads"] = nthr
    FFTW.set_num_threads(Utils.FFTWthreads())
end

function __init__()
    set_fftw_threads()
end

include("Utils.jl")
include("Scans.jl")
include("Output.jl")
include("Maths.jl")
include("PhysData.jl")
include("Grid.jl")
include("Modes.jl")
include("Fields.jl")
include("RK45.jl")
include("LinearOps.jl")
include("Capillary.jl")
include("Antiresonant.jl")
include("RectModes.jl")
include("Nonlinear.jl")
include("Ionisation.jl")
include("NonlinearRHS.jl")
include("Processing.jl")
include("Stats.jl")
include("Polarisation.jl")
include("Tools.jl")
include("Plotting.jl")
include("Raman.jl")
include("SFA.jl")
include("Interface.jl")

prop_capillary = Interface.prop_capillary
Pulses = Interface.Pulses

Scan = Scans.Scan
runscan = Scans.runscan
makefilename = Scans.makefilename
addvariable! = Scans.addvariable!

export Utils, Scans, Output, Maths, PhysData, Grid, RK45, Modes, Capillary, RectModes,
       Nonlinear, Ionisation, NonlinearRHS, LinearOps, Stats, Polarisation,
<<<<<<< HEAD
       Tools, Plotting, Raman, Antiresonant, Fields, Processing, Interface,
       prop_capillary, Pulses, Scan, runscan, makefilename, addvariable!
=======
       Tools, Plotting, Raman, Antiresonant, Fields, Processing, Interface, SFA,
       prop_capillary, Pulses
>>>>>>> 139c075f

# for a tuple of TimeFields we assume all inputs are for mode 1
function doinput_sm(grid, inputs::Tuple{Vararg{T} where T <: Fields.TimeField}, FT)
    out = fill(0.0 + 0.0im, length(grid.ω))
    for field in inputs
        out .+= field(grid, FT)
    end
    return out
end

# for a single Fields.TimeField we assume a single input for mode 1
function doinput_sm(grid, inputs::Fields.TimeField, FT)
    doinput_sm(grid, (inputs,), FT)
end

function doinput_sm(grid, inputs::Tuple{Vararg{T} where T <: NamedTuple{<:Any, <:Tuple{Vararg{Any}}}}, FT)
    if any([i.mode ≠ 1 for i in inputs])
        error("For mode-averaged propagation, all inputs must be in 1st mode.")
    end
    inputs_flat = Tuple(Iterators.flatten([i.fields for i in inputs]))
    doinput_sm(grid, inputs_flat, FT)
end

function setup(grid::Grid.RealGrid, densityfun, responses, inputs, βfun!, aeff;
               norm! = NonlinearRHS.norm_mode_average(grid, βfun!, aeff))
    Utils.loadFFTwisdom()
    xo = Array{Float64}(undef, length(grid.to))
    FTo = FFTW.plan_rfft(xo, 1, flags=settings["fftw_flag"])
    transform = NonlinearRHS.TransModeAvg(grid, FTo, responses, densityfun, norm!, aeff)
    x = Array{Float64}(undef, length(grid.t))
    FT = FFTW.plan_rfft(x, 1, flags=settings["fftw_flag"])
    Eω = doinput_sm(grid, inputs, FT)
    inv(FT) # create inverse FT plans now, so wisdom is saved
    inv(FTo)
    Utils.saveFFTwisdom()
    Eω, transform, FT
end

function setup(grid::Grid.EnvGrid, densityfun, responses, inputs, βfun!, aeff;
               norm! = NonlinearRHS.norm_mode_average(grid, βfun!, aeff))
    Utils.loadFFTwisdom()
    x = Array{ComplexF64}(undef, length(grid.t))
    FT = FFTW.plan_fft(x, 1, flags=settings["fftw_flag"])
    xo = Array{ComplexF64}(undef, length(grid.to))
    FTo = FFTW.plan_fft(xo, 1, flags=settings["fftw_flag"])
    transform = NonlinearRHS.TransModeAvg(grid, FTo, responses, densityfun, norm!, aeff)
    Eω = doinput_sm(grid, inputs, FT)
    inv(FT) # create inverse FT plans now, so wisdom is saved
    inv(FTo)
    Utils.saveFFTwisdom()
    Eω, transform, FT
end

# for a tuple of NamedTuple's with tuple fields we assume all is well
function doinput_mm!(Eω, grid, inputs::Tuple{Vararg{T} where T <: NamedTuple{<:Any, <:Tuple{Vararg{Any}}}}, FT)
    for input in inputs
        out = @view Eω[:, input.mode]
        for field in input.fields
            out .+= field(grid, FT)
        end
    end
end

# for a tuple of TimeFields we assume all inputs are for mode 1
function doinput_mm!(Eω, grid, inputs::Tuple{Vararg{T} where T <: Fields.TimeField}, FT)
    doinput_mm!(Eω, grid, ((mode=1, fields=inputs),), FT)
end

# for a single Fields.TimeField we assume a single input for mode 1
function doinput_mm!(Eω, grid, inputs::Fields.TimeField, FT)
    doinput_mm!(Eω, grid, ((mode=1, fields=(inputs,)),), FT)
end

function setup(grid::Grid.RealGrid, densityfun, responses, inputs,
               modes::Modes.ModeCollection, components;
               full=false, norm! = NonlinearRHS.norm_modal(grid))
    ts = Modes.ToSpace(modes, components=components)
    Utils.loadFFTwisdom()
    xt = Array{Float64}(undef, length(grid.t))
    FTt = FFTW.plan_rfft(xt, 1, flags=settings["fftw_flag"])
    Eω = zeros(ComplexF64, length(grid.ω), length(modes))
    doinput_mm!(Eω, grid, inputs, FTt)
    x = Array{Float64}(undef, length(grid.t), length(modes))
    FT = FFTW.plan_rfft(x, 1, flags=settings["fftw_flag"])
    xo = Array{Float64}(undef, length(grid.to), ts.npol)
    FTo = FFTW.plan_rfft(xo, 1, flags=settings["fftw_flag"])
    transform = NonlinearRHS.TransModal(grid, ts, FTo,
                                 responses, densityfun, norm!,
                                 rtol=1e-3, atol=0.0, mfcn=300, full=full)
    inv(FT) # create inverse FT plans now, so wisdom is saved
    inv(FTo)
    Utils.saveFFTwisdom()
    Eω, transform, FT
end

function setup(grid::Grid.EnvGrid, densityfun, responses, inputs,
               modes::Modes.ModeCollection, components;
               full=false, norm! = NonlinearRHS.norm_modal(grid))
    ts = Modes.ToSpace(modes, components=components)
    Utils.loadFFTwisdom()
    xt = Array{ComplexF64}(undef, length(grid.t))
    FTt = FFTW.plan_fft(xt, 1, flags=settings["fftw_flag"])
    Eω = zeros(ComplexF64, length(grid.ω), length(modes))
    doinput_mm!(Eω, grid, inputs, FTt)
    x = Array{ComplexF64}(undef, length(grid.t), length(modes))
    FT = FFTW.plan_fft(x, 1, flags=settings["fftw_flag"])
    xo = Array{ComplexF64}(undef, length(grid.to), ts.npol)
    FTo = FFTW.plan_fft(xo, 1, flags=settings["fftw_flag"])
    transform = NonlinearRHS.TransModal(grid, ts, FTo,
                                 responses, densityfun, norm!,
                                 rtol=1e-3, atol=0.0, mfcn=300, full=full)
    inv(FT) # create inverse FT plans now, so wisdom is saved
    inv(FTo)
    Utils.saveFFTwisdom()
    Eω, transform, FT
end

function doinputs_fs!(Eωk, grid, spacegrid::Union{Hankel.QDHT,Grid.FreeGrid}, FT,
                   inputs::Tuple{Vararg{T} where T <: Fields.SpatioTemporalField})
    for field in inputs
        Eωk .+= field(grid, spacegrid, FT)
    end
end

function doinputs_fs!(Eωk, grid, spacegrid::Union{Hankel.QDHT,Grid.FreeGrid}, FT,
                   inputs::Fields.SpatioTemporalField)
    doinputs_fs!(Eωk, grid, spacegrid, FT, (inputs,))
end

function setup(grid::Grid.RealGrid, q::Hankel.QDHT,
               densityfun, normfun, responses, inputs)
    Utils.loadFFTwisdom()
    xt = zeros(Float64, length(grid.t), length(q.r))
    FT = FFTW.plan_rfft(xt, 1, flags=settings["fftw_flag"])
    Eω = zeros(ComplexF64, length(grid.ω), length(q.k))
    Eωk = q * Eω
    doinputs_fs!(Eωk, grid, q, FT, inputs)
    xo = Array{Float64}(undef, length(grid.to), length(q.r))
    FTo = FFTW.plan_rfft(xo, 1, flags=settings["fftw_flag"])
    transform = NonlinearRHS.TransRadial(grid, q, FTo, responses, densityfun, normfun)
    inv(FT) # create inverse FT plans now, so wisdom is saved
    inv(FTo)
    Utils.saveFFTwisdom()
    Eωk, transform, FT
end

function setup(grid::Grid.EnvGrid, q::Hankel.QDHT,
               densityfun, normfun, responses, inputs)
    Utils.loadFFTwisdom()
    xt = zeros(ComplexF64, length(grid.t), length(q.r))
    FT = FFTW.plan_fft(xt, 1, flags=settings["fftw_flag"])
    Eω = zeros(ComplexF64, length(grid.ω), length(q.k))
    Eωk = q * Eω
    doinputs_fs!(Eωk, grid, q, FT, inputs)
    xo = Array{ComplexF64}(undef, length(grid.to), length(q.r))
    FTo = FFTW.plan_fft(xo, 1, flags=settings["fftw_flag"])
    transform = NonlinearRHS.TransRadial(grid, q, FTo, responses, densityfun, normfun)
    inv(FT) # create inverse FT plans now, so wisdom is saved
    inv(FTo)
    Utils.saveFFTwisdom()
    Eωk, transform, FT
end

function setup(grid::Grid.RealGrid, xygrid::Grid.FreeGrid,
               densityfun, normfun, responses, inputs)
    Utils.loadFFTwisdom()
    x = xygrid.x
    y = xygrid.y          
    xr = Array{Float64}(undef, length(grid.t), length(y), length(x))
    FT = FFTW.plan_rfft(xr, (1, 2, 3), flags=settings["fftw_flag"])
    Eωk = zeros(ComplexF64, length(grid.ω), length(y), length(x))
    doinputs_fs!(Eωk, grid, xygrid, FT, inputs)
    xo = Array{Float64}(undef, length(grid.to), length(y), length(x))
    FTo = FFTW.plan_rfft(xo, (1, 2, 3), flags=settings["fftw_flag"])
    transform = NonlinearRHS.TransFree(grid, xygrid, FTo,
                                       responses, densityfun, normfun)
    inv(FT) # create inverse FT plans now, so wisdom is saved
    inv(FTo)
    Utils.saveFFTwisdom()
    Eωk, transform, FT
end

function setup(grid::Grid.EnvGrid, xygrid::Grid.FreeGrid,
               densityfun, normfun, responses, inputs)
    Utils.loadFFTwisdom()
    x = xygrid.x
    y = xygrid.y          
    xr = Array{ComplexF64}(undef, length(grid.t), length(y), length(x))
    FT = FFTW.plan_fft(xr, (1, 2, 3), flags=settings["fftw_flag"])
    Eωk = zeros(ComplexF64, length(grid.ω), length(y), length(x))
    doinputs_fs!(Eωk, grid, xygrid, FT, inputs)
    xo = Array{ComplexF64}(undef, length(grid.to), length(y), length(x))
    FTo = FFTW.plan_fft(xo, (1, 2, 3), flags=settings["fftw_flag"])
    transform = NonlinearRHS.TransFree(grid, xygrid, FTo,
                                       responses, densityfun, normfun)
    inv(FT) # create inverse FT plans now, so wisdom is saved
    inv(FTo)
    Utils.saveFFTwisdom()
    Eωk, transform, FT
end

linoptype(l::AbstractArray) = "constant"
linoptype(l) = "variable"

gridtype(g::Grid.RealGrid) = "field-resolved"
gridtype(g::Grid.EnvGrid) = "envelope"
gridtype(g) = "unknown"

simtype(g, t, l) = Dict("field" => gridtype(g),
                        "transform" => string(t),
                        "linop" => linoptype(l))

function dumps(t, l)
    io = IOBuffer()
    dump(io, t)
    tr = String(take!(io))
    io = IOBuffer()
    dump(io, l)
    lo = String(take!(io))
    Dict("transform" => tr, "linop" => lo)
end

function run(Eω, grid,
             linop, transform, FT, output;
             min_dz=0, max_dz=grid.zmax/2, init_dz=1e-4, z0=0.0,
             rtol=1e-6, atol=1e-10, safety=0.9, norm=RK45.weaknorm,
             status_period=1)

    Et = FT \ Eω

    function stepfun(Eω, z, dz, interpolant)
        Eω .*= grid.ωwin
        ldiv!(Et, FT, Eω)
        Et .*= grid.twin
        mul!(Eω, FT, Et)
        output(Eω, z, dz, interpolant)
    end

    # check_cache does nothing except for HDF5Outputs
    Eωc, zc, dzc = Output.check_cache(output, Eω, z0, init_dz)
    if zc > z0
        Logging.@info("Found cached propagation. Resuming...")
        Eω, z0, init_dz = Eωc, zc, dzc
    end

    output(Grid.to_dict(grid), group="grid")
    output(simtype(grid, transform, linop), group="simulation_type")
    output(dumps(transform, linop), group="dumps")

    RK45.solve_precon(
        transform, linop, Eω, z0, init_dz, grid.zmax, stepfun=stepfun,
        max_dt=max_dz, min_dt=min_dz,
        rtol=rtol, atol=atol, safety=safety, norm=norm,
        status_period=status_period)
end

end # module<|MERGE_RESOLUTION|>--- conflicted
+++ resolved
@@ -109,13 +109,8 @@
 
 export Utils, Scans, Output, Maths, PhysData, Grid, RK45, Modes, Capillary, RectModes,
        Nonlinear, Ionisation, NonlinearRHS, LinearOps, Stats, Polarisation,
-<<<<<<< HEAD
-       Tools, Plotting, Raman, Antiresonant, Fields, Processing, Interface,
+       Tools, Plotting, Raman, Antiresonant, Fields, Processing, Interface, SFA,
        prop_capillary, Pulses, Scan, runscan, makefilename, addvariable!
-=======
-       Tools, Plotting, Raman, Antiresonant, Fields, Processing, Interface, SFA,
-       prop_capillary, Pulses
->>>>>>> 139c075f
 
 # for a tuple of TimeFields we assume all inputs are for mode 1
 function doinput_sm(grid, inputs::Tuple{Vararg{T} where T <: Fields.TimeField}, FT)
