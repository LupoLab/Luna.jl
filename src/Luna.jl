--- conflicted
+++ resolved
@@ -192,13 +192,8 @@
     FT = FFTW.plan_rfft(x, 1, flags=settings["fftw_flag"])
     xo = Array{Float64}(undef, length(grid.to), ts.npol)
     FTo = FFTW.plan_rfft(xo, 1, flags=settings["fftw_flag"])
-<<<<<<< HEAD
-    transform = NonlinearRHS.TransModal(grid, ts,
-                                 responses, densityfun, normfun,
-=======
     transform = NonlinearRHS.TransModal(grid, ts, FTo,
                                  responses, densityfun, norm!,
->>>>>>> 86f55110
                                  rtol=1e-3, atol=0.0, mfcn=300, full=full)
     inv(FT) # create inverse FT plans now, so wisdom is saved
     inv(FTo)
@@ -219,13 +214,8 @@
     FT = FFTW.plan_fft(x, 1, flags=settings["fftw_flag"])
     xo = Array{ComplexF64}(undef, length(grid.to), ts.npol)
     FTo = FFTW.plan_fft(xo, 1, flags=settings["fftw_flag"])
-<<<<<<< HEAD
-    transform = NonlinearRHS.TransModal(grid, ts,
-                                 responses, densityfun, normfun,
-=======
     transform = NonlinearRHS.TransModal(grid, ts, FTo,
                                  responses, densityfun, norm!,
->>>>>>> 86f55110
                                  rtol=1e-3, atol=0.0, mfcn=300, full=full)
     inv(FT) # create inverse FT plans now, so wisdom is saved
     inv(FTo)
